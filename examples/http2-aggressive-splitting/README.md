This example demonstrates the AggressiveSplittingPlugin for splitting the bundle into multiple smaller chunks to improve caching. This works best with a HTTP2 web server elsewise there is an overhead for the increased number of requests.

The AggressiveSplittingPlugin split every chunk until it reaches the specified `maxSize`. In this example it tries to create chunks with <50kB code (after minimizing this reduces to ~10kB). It groups modules together by folder structure. We assume modules in the same folder as similar likely to change and minimize and gzip good together.

The AggressiveSplittingPlugin records it's splitting in the webpack records and try to restore splitting from records. This ensures that after changes to the application old splittings (and chunks) are reused. They are probably already in the clients cache. Therefore it's heavily recommended to use records!

Only chunks which are bigger than the specified `minSize` are stored into the records. This ensures that these chunks fill up as your application grows, instead of creating too many chunks for every change.

Chunks can get invalid if a module changes. Modules from invalid chunks go back into the module pool and new chunks are created from all modules in the pool.

There is a tradeoff here:

The caching improves with smaller `maxSize`, as chunks change less often and can be reused more often after an update.

The compression improves with bigger `maxSize`, as gzip works better for bigger files. It's more likely to find duplicate strings, etc.

The backward compatibility (non HTTP2 client) improves with bigger `maxSize`, as the number of requests decreases.

``` js
var path = require("path");
var webpack = require("../../");
module.exports = {
	// mode: "development || "production",
	cache: true, // better performance for the AggressiveSplittingPlugin
	entry: "./example",
	output: {
		path: path.join(__dirname, "dist"),
		filename: "[chunkhash].js",
		chunkFilename: "[chunkhash].js"
	},
	plugins: [
		new webpack.optimize.AggressiveSplittingPlugin({
			minSize: 30000,
			maxSize: 50000
		}),
		new webpack.DefinePlugin({
			"process.env.NODE_ENV": JSON.stringify("production")
		})
	],
	recordsOutputPath: path.join(__dirname, "dist", "records.json")
};
```

# Info

## Unoptimized

```
<<<<<<< HEAD
Hash: 0a1b2c3d4e5f6a7b8c9d
Version: webpack next
                  Asset      Size  Chunks             Chunk Names
aae9c6dac629dd3f112e.js  54.5 KiB       7  [emitted]  
07ed7b2dfa6fe5502719.js  34.8 KiB       0  [emitted]  
987f929f287f8a6c88ac.js  52.1 KiB       2  [emitted]  
bc5ed8b126130fde4f42.js  31.1 KiB       3  [emitted]  
511009f3a8f06b7c54cb.js    43 KiB       4  [emitted]  
2a784b823ab0da1e0293.js  43.7 KiB       5  [emitted]  
0abfd767d2250ac9265a.js    46 KiB       6  [emitted]  
3147c249192926fa3521.js  12.6 KiB       1  [emitted]  
cd98376ec90f2e366b94.js  36.8 KiB       8  [emitted]  
a0f973cb054f411fba45.js    43 KiB       9  [emitted]  
ee6461bbec846ab2c762.js  37.6 KiB      10  [emitted]  
74249374b007623d16bf.js  41.7 KiB      11  [emitted]  
0a6d10836900825087ce.js  44.7 KiB      12  [emitted]  
5ec04d5529f6b78241e2.js  51.9 KiB      13  [emitted]  
38a6975540caa0156886.js  51.3 KiB      14  [emitted]  
Entrypoint main = bc5ed8b126130fde4f42.js 2a784b823ab0da1e0293.js 07ed7b2dfa6fe5502719.js
chunk    {0} 07ed7b2dfa6fe5502719.js 28.3 KiB ={3}= ={5}= >{2}< >{4}< >{6}< >{7}< >{8}< >{9}< >{10}< >{11}< >{12}< >{13}< >{14}< >{1}< [entry] [rendered]
    > ./example main
    [0] ./example.js 44 bytes {0} [built]
     + 13 hidden modules
chunk    {1} 3147c249192926fa3521.js 24.9 KiB <{3}> <{5}> <{0}> ={2}= ={4}= ={6}= ={7}= ={8}= ={9}= ={10}= ={11}= ={12}= ={13}= ={14}= [rendered]
    > react-dom [0] ./example.js 2:0-22
    3 modules
chunk    {2} 987f929f287f8a6c88ac.js 45.7 KiB <{3}> <{5}> <{0}> ={4}= ={6}= ={7}= ={8}= ={9}= ={10}= ={11}= ={12}= ={13}= ={14}= ={1}= [rendered] [recorded] aggressive splitted
    > react-dom [0] ./example.js 2:0-22
=======
Hash: 35256bb30300e8777ddd
Version: webpack 3.11.0
                  Asset     Size  Chunks             Chunk Names
04e95786881a7db62441.js  53.1 kB       7  [emitted]  
af5b936f620d7c2cf46e.js  57.5 kB       0  [emitted]  
d8035b04d59361a42a17.js  56.6 kB       2  [emitted]  
92951e4964e84e709103.js  55.9 kB       3  [emitted]  
d323f006c00a41b194cb.js  55.9 kB       4  [emitted]  
567bf6b0afa4e4baa4fb.js  53.7 kB       5  [emitted]  
435514b5a5822c639a06.js  53.8 kB       6  [emitted]  
fbb0bfdcf201839059f9.js    39 kB       1  [emitted]  
ebe11885009391a25f13.js  37.9 kB       8  [emitted]  
1aa11917196d1d3b05c1.js  52.1 kB       9  [emitted]  
8556f2285fd844cf9fdd.js    51 kB      10  [emitted]  
c6598918ddb96aa65fc4.js  50.7 kB      11  [emitted]  
17613f7c75a33459b935.js  41.9 kB      12  [emitted]  
8cc7b4a18437614b45e4.js  59.6 kB      13  [emitted]  
11202a345a2ce63a2fb7.js  31.4 kB      14  [emitted]  
Entrypoint main = 8cc7b4a18437614b45e4.js 11202a345a2ce63a2fb7.js 17613f7c75a33459b935.js
chunk    {0} af5b936f620d7c2cf46e.js 49.8 kB {12} {13} {14} [rendered] [recorded]
    > aggressive-splitted [14] ./example.js 2:0-22
>>>>>>> f0105466
    23 modules
chunk    {3} bc5ed8b126130fde4f42.js 37.8 KiB ={5}= ={0}= >{2}< >{4}< >{6}< >{7}< >{8}< >{9}< >{10}< >{11}< >{12}< >{13}< >{14}< >{1}< [initial] [rendered] [recorded] aggressive splitted
    > ./example main
    8 modules
chunk    {4} 511009f3a8f06b7c54cb.js 46.9 KiB <{3}> <{5}> <{0}> ={2}= ={6}= ={7}= ={8}= ={9}= ={10}= ={11}= ={12}= ={13}= ={14}= ={1}= [rendered] [recorded] aggressive splitted
    > react-dom [0] ./example.js 2:0-22
    8 modules
chunk    {5} 2a784b823ab0da1e0293.js 45.7 KiB ={3}= ={0}= >{2}< >{4}< >{6}< >{7}< >{8}< >{9}< >{10}< >{11}< >{12}< >{13}< >{14}< >{1}< [initial] [rendered] [recorded] aggressive splitted
    > ./example main
    9 modules
chunk    {6} 0abfd767d2250ac9265a.js 46.3 KiB <{3}> <{5}> <{0}> ={2}= ={4}= ={7}= ={8}= ={9}= ={10}= ={11}= ={12}= ={13}= ={14}= ={1}= [rendered] [recorded] aggressive splitted
    > react-dom [0] ./example.js 2:0-22
    10 modules
chunk    {7} aae9c6dac629dd3f112e.js 62.3 KiB <{3}> <{5}> <{0}> ={2}= ={4}= ={6}= ={8}= ={9}= ={10}= ={11}= ={12}= ={13}= ={14}= ={1}= [rendered] [recorded] aggressive splitted
    > react-dom [0] ./example.js 2:0-22
    7 modules
chunk    {8} cd98376ec90f2e366b94.js 43.3 KiB <{3}> <{5}> <{0}> ={2}= ={4}= ={6}= ={7}= ={9}= ={10}= ={11}= ={12}= ={13}= ={14}= ={1}= [rendered] [recorded] aggressive splitted
    > react-dom [0] ./example.js 2:0-22
    3 modules
chunk    {9} a0f973cb054f411fba45.js 44.4 KiB <{3}> <{5}> <{0}> ={2}= ={4}= ={6}= ={7}= ={8}= ={10}= ={11}= ={12}= ={13}= ={14}= ={1}= [rendered] [recorded] aggressive splitted
    > react-dom [0] ./example.js 2:0-22
    10 modules
chunk   {10} ee6461bbec846ab2c762.js 34 KiB <{3}> <{5}> <{0}> ={2}= ={4}= ={6}= ={7}= ={8}= ={9}= ={11}= ={12}= ={13}= ={14}= ={1}= [rendered] [recorded] aggressive splitted
    > react-dom [0] ./example.js 2:0-22
    16 modules
chunk   {11} 74249374b007623d16bf.js 48.4 KiB <{3}> <{5}> <{0}> ={2}= ={4}= ={6}= ={7}= ={8}= ={9}= ={10}= ={12}= ={13}= ={14}= ={1}= [rendered] [recorded] aggressive splitted
    > react-dom [0] ./example.js 2:0-22
    6 modules
chunk   {12} 0a6d10836900825087ce.js 46.2 KiB <{3}> <{5}> <{0}> ={2}= ={4}= ={6}= ={7}= ={8}= ={9}= ={10}= ={11}= ={13}= ={14}= ={1}= [rendered] [recorded] aggressive splitted
    > react-dom [0] ./example.js 2:0-22
    9 modules
chunk   {13} 5ec04d5529f6b78241e2.js 48.2 KiB <{3}> <{5}> <{0}> ={2}= ={4}= ={6}= ={7}= ={8}= ={9}= ={10}= ={11}= ={12}= ={14}= ={1}= [rendered] [recorded] aggressive splitted
    > react-dom [0] ./example.js 2:0-22
    20 modules
chunk   {14} 38a6975540caa0156886.js 46.6 KiB <{3}> <{5}> <{0}> ={2}= ={4}= ={6}= ={7}= ={8}= ={9}= ={10}= ={11}= ={12}= ={13}= ={1}= [rendered] [recorded] aggressive splitted
    > react-dom [0] ./example.js 2:0-22
    24 modules
```

## Production mode

```
<<<<<<< HEAD
Hash: 0a1b2c3d4e5f6a7b8c9d
Version: webpack next
                  Asset      Size  Chunks             Chunk Names
7a1ec67d9e4e1019836a.js  14.8 KiB       7  [emitted]  
9baaf7bc0364c2600ef8.js   9.7 KiB       0  [emitted]  
cf3beff30352265c3fae.js  13.1 KiB       2  [emitted]  
0bc9e49d2884c20a78ae.js  7.89 KiB       3  [emitted]  
408e20e95f946dedfdd3.js  8.14 KiB       4  [emitted]  
5b44ef86854beead5c79.js  10.1 KiB       5  [emitted]  
2d761db260e810943d04.js  10.5 KiB       6  [emitted]  
148bbb5ef8fd203f5c99.js  9.97 KiB       1  [emitted]  
5efec1104bcbe14efad9.js  10.9 KiB       8  [emitted]  
050d4b543b70cc78b255.js  9.91 KiB       9  [emitted]  
2c42126f0455b98de2d0.js    12 KiB      10  [emitted]  
27d8a7d99dbd33243169.js   4.2 KiB      11  [emitted]  
f9403b4474b02c436f23.js  10.9 KiB      12  [emitted]  
97ad3a6439b7ef8470ec.js  6.41 KiB      13  [emitted]  
ed199e2ef66607136e6a.js  5.97 KiB      14  [emitted]  
Entrypoint main = 97ad3a6439b7ef8470ec.js f9403b4474b02c436f23.js ed199e2ef66607136e6a.js
chunk    {0} 9baaf7bc0364c2600ef8.js 46.6 KiB <{13}> <{12}> <{14}> ={10}= ={9}= ={8}= ={7}= ={6}= ={5}= ={4}= ={3}= ={2}= ={1}= ={11}= [rendered] [recorded] aggressive splitted
    > react-dom [30] ./example.js 2:0-22
    24 modules
chunk    {1} 148bbb5ef8fd203f5c99.js 48.2 KiB <{13}> <{12}> <{14}> ={10}= ={9}= ={8}= ={7}= ={6}= ={5}= ={4}= ={3}= ={2}= ={0}= ={11}= [rendered] [recorded] aggressive splitted
    > react-dom [30] ./example.js 2:0-22
    20 modules
chunk    {2} cf3beff30352265c3fae.js 46.2 KiB <{13}> <{12}> <{14}> ={10}= ={9}= ={8}= ={7}= ={6}= ={5}= ={4}= ={3}= ={1}= ={0}= ={11}= [rendered] [recorded] aggressive splitted
    > react-dom [30] ./example.js 2:0-22
=======
Hash: 35256bb30300e8777ddd
Version: webpack 3.11.0
                  Asset     Size  Chunks             Chunk Names
04e95786881a7db62441.js  10.3 kB       7  [emitted]  
af5b936f620d7c2cf46e.js  12.3 kB       0  [emitted]  
d8035b04d59361a42a17.js    11 kB       2  [emitted]  
92951e4964e84e709103.js  9.59 kB       3  [emitted]  
d323f006c00a41b194cb.js  11.9 kB       4  [emitted]  
567bf6b0afa4e4baa4fb.js  13.3 kB       5  [emitted]  
435514b5a5822c639a06.js  11.5 kB       6  [emitted]  
fbb0bfdcf201839059f9.js     8 kB       1  [emitted]  
ebe11885009391a25f13.js  5.76 kB       8  [emitted]  
1aa11917196d1d3b05c1.js  8.25 kB       9  [emitted]  
8556f2285fd844cf9fdd.js  12.6 kB      10  [emitted]  
c6598918ddb96aa65fc4.js  10.2 kB      11  [emitted]  
17613f7c75a33459b935.js  6.32 kB      12  [emitted]  
8cc7b4a18437614b45e4.js  10.1 kB      13  [emitted]  
11202a345a2ce63a2fb7.js  6.83 kB      14  [emitted]  
Entrypoint main = 8cc7b4a18437614b45e4.js 11202a345a2ce63a2fb7.js 17613f7c75a33459b935.js
chunk    {0} af5b936f620d7c2cf46e.js 49.8 kB {12} {13} {14} [rendered] [recorded]
    > aggressive-splitted [14] ./example.js 2:0-22
    23 modules
chunk    {1} fbb0bfdcf201839059f9.js 32.5 kB {12} {13} {14} [rendered] [recorded]
    > aggressive-splitted [14] ./example.js 2:0-22
    17 modules
chunk    {2} d8035b04d59361a42a17.js 49.7 kB {12} {13} {14} [rendered] [recorded]
    > aggressive-splitted [14] ./example.js 2:0-22
    17 modules
chunk    {3} 92951e4964e84e709103.js 49.9 kB {12} {13} {14} [rendered] [recorded]
    > aggressive-splitted [14] ./example.js 2:0-22
    16 modules
chunk    {4} d323f006c00a41b194cb.js 49.9 kB {12} {13} {14} [rendered] [recorded]
    > aggressive-splitted [14] ./example.js 2:0-22
    15 modules
chunk    {5} 567bf6b0afa4e4baa4fb.js 49.8 kB {12} {13} {14} [rendered] [recorded]
    > aggressive-splitted [14] ./example.js 2:0-22
    11 modules
chunk    {6} 435514b5a5822c639a06.js 50 kB {12} {13} {14} [rendered] [recorded]
    > aggressive-splitted [14] ./example.js 2:0-22
    11 modules
chunk    {7} 04e95786881a7db62441.js 49.9 kB {12} {13} {14} [rendered] [recorded]
    > aggressive-splitted [14] ./example.js 2:0-22
>>>>>>> f0105466
    9 modules
chunk    {3} 0bc9e49d2884c20a78ae.js 48.4 KiB <{13}> <{12}> <{14}> ={10}= ={9}= ={8}= ={7}= ={6}= ={5}= ={4}= ={2}= ={1}= ={0}= ={11}= [rendered] [recorded] aggressive splitted
    > react-dom [30] ./example.js 2:0-22
    6 modules
chunk    {4} 408e20e95f946dedfdd3.js 34 KiB <{13}> <{12}> <{14}> ={10}= ={9}= ={8}= ={7}= ={6}= ={5}= ={3}= ={2}= ={1}= ={0}= ={11}= [rendered] [recorded] aggressive splitted
    > react-dom [30] ./example.js 2:0-22
    16 modules
chunk    {5} 5b44ef86854beead5c79.js 44.4 KiB <{13}> <{12}> <{14}> ={10}= ={9}= ={8}= ={7}= ={6}= ={4}= ={3}= ={2}= ={1}= ={0}= ={11}= [rendered] [recorded] aggressive splitted
    > react-dom [30] ./example.js 2:0-22
    10 modules
chunk    {6} 2d761db260e810943d04.js 43.3 KiB <{13}> <{12}> <{14}> ={10}= ={9}= ={8}= ={7}= ={5}= ={4}= ={3}= ={2}= ={1}= ={0}= ={11}= [rendered] [recorded] aggressive splitted
    > react-dom [30] ./example.js 2:0-22
    3 modules
chunk    {7} 7a1ec67d9e4e1019836a.js 62.3 KiB <{13}> <{12}> <{14}> ={10}= ={9}= ={8}= ={6}= ={5}= ={4}= ={3}= ={2}= ={1}= ={0}= ={11}= [rendered] [recorded] aggressive splitted
    > react-dom [30] ./example.js 2:0-22
    7 modules
chunk    {8} 5efec1104bcbe14efad9.js 46.3 KiB <{13}> <{12}> <{14}> ={10}= ={9}= ={7}= ={6}= ={5}= ={4}= ={3}= ={2}= ={1}= ={0}= ={11}= [rendered] [recorded] aggressive splitted
    > react-dom [30] ./example.js 2:0-22
    10 modules
chunk    {9} 050d4b543b70cc78b255.js 46.9 KiB <{13}> <{12}> <{14}> ={10}= ={8}= ={7}= ={6}= ={5}= ={4}= ={3}= ={2}= ={1}= ={0}= ={11}= [rendered] [recorded] aggressive splitted
    > react-dom [30] ./example.js 2:0-22
    8 modules
chunk   {10} 2c42126f0455b98de2d0.js 45.7 KiB <{13}> <{12}> <{14}> ={9}= ={8}= ={7}= ={6}= ={5}= ={4}= ={3}= ={2}= ={1}= ={0}= ={11}= [rendered] [recorded] aggressive splitted
    > react-dom [30] ./example.js 2:0-22
    23 modules
chunk   {11} 27d8a7d99dbd33243169.js 24.9 KiB <{13}> <{12}> <{14}> ={10}= ={9}= ={8}= ={7}= ={6}= ={5}= ={4}= ={3}= ={2}= ={1}= ={0}= [rendered]
    > react-dom [30] ./example.js 2:0-22
    3 modules
chunk   {12} f9403b4474b02c436f23.js 45.7 KiB ={13}= ={14}= >{10}< >{9}< >{8}< >{7}< >{6}< >{5}< >{4}< >{3}< >{2}< >{1}< >{0}< >{11}< [initial] [rendered] [recorded] aggressive splitted
    > ./example main
    9 modules
chunk   {13} 97ad3a6439b7ef8470ec.js 37.8 KiB ={12}= ={14}= >{10}< >{9}< >{8}< >{7}< >{6}< >{5}< >{4}< >{3}< >{2}< >{1}< >{0}< >{11}< [initial] [rendered] [recorded] aggressive splitted
    > ./example main
    8 modules
chunk   {14} ed199e2ef66607136e6a.js 28.3 KiB ={13}= ={12}= >{10}< >{9}< >{8}< >{7}< >{6}< >{5}< >{4}< >{3}< >{2}< >{1}< >{0}< >{11}< [entry] [rendered]
    > ./example main
   [30] ./example.js 44 bytes {14} [built]
     + 13 hidden modules
```

## Records

```
{
  "modules": {
    "byIdentifier": {
      "example.js": 0,
      "../../node_modules/react/react.js": 1,
      "../../node_modules/react/lib/React.js": 2,
      "../../node_modules/object-assign/index.js": 3,
      "../../node_modules/react/lib/ReactBaseClasses.js": 4,
      "../../node_modules/react/lib/reactProdInvariant.js": 5,
      "../../node_modules/react/lib/ReactNoopUpdateQueue.js": 6,
      "../../node_modules/fbjs/lib/warning.js": 7,
      "../../node_modules/fbjs/lib/emptyFunction.js": 8,
      "../../node_modules/react/lib/canDefineProperty.js": 9,
      "../../node_modules/fbjs/lib/emptyObject.js": 10,
      "../../node_modules/fbjs/lib/invariant.js": 11,
      "../../node_modules/react/lib/lowPriorityWarning.js": 12,
      "../../node_modules/react/lib/ReactChildren.js": 13,
      "../../node_modules/react/lib/PooledClass.js": 14,
      "../../node_modules/react/lib/ReactElement.js": 15,
      "../../node_modules/react/lib/ReactCurrentOwner.js": 16,
      "../../node_modules/react/lib/ReactElementSymbol.js": 17,
      "../../node_modules/react/lib/traverseAllChildren.js": 18,
      "../../node_modules/react/lib/getIteratorFn.js": 19,
      "../../node_modules/react/lib/KeyEscapeUtils.js": 20,
      "../../node_modules/react/lib/ReactDOMFactories.js": 21,
      "../../node_modules/react/lib/ReactPropTypes.js": 22,
      "../../node_modules/prop-types/factory.js": 23,
      "../../node_modules/prop-types/factoryWithTypeCheckers.js": 24,
      "../../node_modules/prop-types/lib/ReactPropTypesSecret.js": 25,
      "../../node_modules/prop-types/checkPropTypes.js": 26,
      "../../node_modules/react/lib/ReactVersion.js": 27,
      "../../node_modules/react/lib/createClass.js": 28,
      "../../node_modules/create-react-class/factory.js": 29,
      "../../node_modules/react/lib/onlyChild.js": 30,
      "../../node_modules/react-dom/index.js": 31,
      "../../node_modules/react-dom/lib/ReactDOM.js": 32,
      "../../node_modules/react-dom/lib/ReactDOMComponentTree.js": 33,
      "../../node_modules/react-dom/lib/reactProdInvariant.js": 34,
      "../../node_modules/react-dom/lib/DOMProperty.js": 35,
      "../../node_modules/react-dom/lib/ReactDOMComponentFlags.js": 36,
      "../../node_modules/react-dom/lib/ReactDefaultInjection.js": 37,
      "../../node_modules/react-dom/lib/ARIADOMPropertyConfig.js": 38,
      "../../node_modules/react-dom/lib/BeforeInputEventPlugin.js": 39,
      "../../node_modules/react-dom/lib/EventPropagators.js": 40,
      "../../node_modules/react-dom/lib/EventPluginHub.js": 41,
      "../../node_modules/react-dom/lib/EventPluginRegistry.js": 42,
      "../../node_modules/react-dom/lib/EventPluginUtils.js": 43,
      "../../node_modules/react-dom/lib/ReactErrorUtils.js": 44,
      "../../node_modules/react-dom/lib/accumulateInto.js": 45,
      "../../node_modules/react-dom/lib/forEachAccumulated.js": 46,
      "../../node_modules/fbjs/lib/ExecutionEnvironment.js": 47,
      "../../node_modules/react-dom/lib/FallbackCompositionState.js": 48,
      "../../node_modules/react-dom/lib/PooledClass.js": 49,
      "../../node_modules/react-dom/lib/getTextContentAccessor.js": 50,
      "../../node_modules/react-dom/lib/SyntheticCompositionEvent.js": 51,
      "../../node_modules/react-dom/lib/SyntheticEvent.js": 52,
      "../../node_modules/react-dom/lib/SyntheticInputEvent.js": 53,
      "../../node_modules/react-dom/lib/ChangeEventPlugin.js": 54,
      "../../node_modules/react-dom/lib/ReactUpdates.js": 55,
      "../../node_modules/react-dom/lib/CallbackQueue.js": 56,
      "../../node_modules/react-dom/lib/ReactFeatureFlags.js": 57,
      "../../node_modules/react-dom/lib/ReactReconciler.js": 58,
      "../../node_modules/react-dom/lib/ReactRef.js": 59,
      "../../node_modules/react-dom/lib/ReactOwner.js": 60,
      "../../node_modules/react-dom/lib/ReactInstrumentation.js": 61,
      "../../node_modules/react-dom/lib/Transaction.js": 62,
      "../../node_modules/react-dom/lib/inputValueTracking.js": 63,
      "../../node_modules/react-dom/lib/getEventTarget.js": 64,
      "../../node_modules/react-dom/lib/isEventSupported.js": 65,
      "../../node_modules/react-dom/lib/isTextInputElement.js": 66,
      "../../node_modules/react-dom/lib/DefaultEventPluginOrder.js": 67,
      "../../node_modules/react-dom/lib/EnterLeaveEventPlugin.js": 68,
      "../../node_modules/react-dom/lib/SyntheticMouseEvent.js": 69,
      "../../node_modules/react-dom/lib/SyntheticUIEvent.js": 70,
      "../../node_modules/react-dom/lib/ViewportMetrics.js": 71,
      "../../node_modules/react-dom/lib/getEventModifierState.js": 72,
      "../../node_modules/react-dom/lib/HTMLDOMPropertyConfig.js": 73,
      "../../node_modules/react-dom/lib/ReactComponentBrowserEnvironment.js": 74,
      "../../node_modules/react-dom/lib/DOMChildrenOperations.js": 75,
      "../../node_modules/react-dom/lib/DOMLazyTree.js": 76,
      "../../node_modules/react-dom/lib/DOMNamespaces.js": 77,
      "../../node_modules/react-dom/lib/setInnerHTML.js": 78,
      "../../node_modules/react-dom/lib/createMicrosoftUnsafeLocalFunction.js": 79,
      "../../node_modules/react-dom/lib/setTextContent.js": 80,
      "../../node_modules/react-dom/lib/escapeTextContentForBrowser.js": 81,
      "../../node_modules/react-dom/lib/Danger.js": 82,
      "../../node_modules/fbjs/lib/createNodesFromMarkup.js": 83,
      "../../node_modules/fbjs/lib/createArrayFromMixed.js": 84,
      "../../node_modules/fbjs/lib/getMarkupWrap.js": 85,
      "../../node_modules/react-dom/lib/ReactDOMIDOperations.js": 86,
      "../../node_modules/react-dom/lib/ReactDOMComponent.js": 87,
      "../../node_modules/react-dom/lib/AutoFocusUtils.js": 88,
      "../../node_modules/fbjs/lib/focusNode.js": 89,
      "../../node_modules/react-dom/lib/CSSPropertyOperations.js": 90,
      "../../node_modules/react-dom/lib/CSSProperty.js": 91,
      "../../node_modules/fbjs/lib/camelizeStyleName.js": 92,
      "../../node_modules/fbjs/lib/camelize.js": 93,
      "../../node_modules/react-dom/lib/dangerousStyleValue.js": 94,
      "../../node_modules/fbjs/lib/hyphenateStyleName.js": 95,
      "../../node_modules/fbjs/lib/hyphenate.js": 96,
      "../../node_modules/fbjs/lib/memoizeStringOnly.js": 97,
      "../../node_modules/react-dom/lib/DOMPropertyOperations.js": 98,
      "../../node_modules/react-dom/lib/quoteAttributeValueForBrowser.js": 99,
      "../../node_modules/react-dom/lib/ReactBrowserEventEmitter.js": 100,
      "../../node_modules/react-dom/lib/ReactEventEmitterMixin.js": 101,
      "../../node_modules/react-dom/lib/getVendorPrefixedEventName.js": 102,
      "../../node_modules/react-dom/lib/ReactDOMInput.js": 103,
      "../../node_modules/react-dom/lib/LinkedValueUtils.js": 104,
      "../../node_modules/react-dom/lib/ReactPropTypesSecret.js": 105,
      "../../node_modules/react-dom/lib/ReactDOMOption.js": 106,
      "../../node_modules/react-dom/lib/ReactDOMSelect.js": 107,
      "../../node_modules/react-dom/lib/ReactDOMTextarea.js": 108,
      "../../node_modules/react-dom/lib/ReactMultiChild.js": 109,
      "../../node_modules/react-dom/lib/ReactComponentEnvironment.js": 110,
      "../../node_modules/react-dom/lib/ReactInstanceMap.js": 111,
      "../../node_modules/react-dom/lib/ReactChildReconciler.js": 112,
      "../../node_modules/process/browser.js": 113,
      "../../node_modules/react-dom/lib/instantiateReactComponent.js": 114,
      "../../node_modules/react-dom/lib/ReactCompositeComponent.js": 115,
      "../../node_modules/react-dom/lib/ReactNodeTypes.js": 116,
      "../../node_modules/fbjs/lib/shallowEqual.js": 117,
      "../../node_modules/react-dom/lib/shouldUpdateReactComponent.js": 118,
      "../../node_modules/react-dom/lib/ReactEmptyComponent.js": 119,
      "../../node_modules/react-dom/lib/ReactHostComponent.js": 120,
      "../../node_modules/react/lib/getNextDebugID.js": 121,
      "../../node_modules/react-dom/lib/KeyEscapeUtils.js": 122,
      "../../node_modules/react-dom/lib/traverseAllChildren.js": 123,
      "../../node_modules/react-dom/lib/ReactElementSymbol.js": 124,
      "../../node_modules/react-dom/lib/getIteratorFn.js": 125,
      "../../node_modules/react/lib/ReactComponentTreeHook.js": 126,
      "../../node_modules/react-dom/lib/flattenChildren.js": 127,
      "../../node_modules/react-dom/lib/ReactServerRenderingTransaction.js": 128,
      "../../node_modules/react-dom/lib/ReactServerUpdateQueue.js": 129,
      "../../node_modules/react-dom/lib/ReactUpdateQueue.js": 130,
      "../../node_modules/react-dom/lib/validateDOMNesting.js": 131,
      "../../node_modules/react-dom/lib/ReactDOMEmptyComponent.js": 132,
      "../../node_modules/react-dom/lib/ReactDOMTreeTraversal.js": 133,
      "../../node_modules/react-dom/lib/ReactDOMTextComponent.js": 134,
      "../../node_modules/react-dom/lib/ReactDefaultBatchingStrategy.js": 135,
      "../../node_modules/react-dom/lib/ReactEventListener.js": 136,
      "../../node_modules/fbjs/lib/EventListener.js": 137,
      "../../node_modules/fbjs/lib/getUnboundedScrollPosition.js": 138,
      "../../node_modules/react-dom/lib/ReactInjection.js": 139,
      "../../node_modules/react-dom/lib/ReactReconcileTransaction.js": 140,
      "../../node_modules/react-dom/lib/ReactInputSelection.js": 141,
      "../../node_modules/react-dom/lib/ReactDOMSelection.js": 142,
      "../../node_modules/react-dom/lib/getNodeForCharacterOffset.js": 143,
      "../../node_modules/fbjs/lib/containsNode.js": 144,
      "../../node_modules/fbjs/lib/isTextNode.js": 145,
      "../../node_modules/fbjs/lib/isNode.js": 146,
      "../../node_modules/fbjs/lib/getActiveElement.js": 147,
      "../../node_modules/react-dom/lib/SVGDOMPropertyConfig.js": 148,
      "../../node_modules/react-dom/lib/SelectEventPlugin.js": 149,
      "../../node_modules/react-dom/lib/SimpleEventPlugin.js": 150,
      "../../node_modules/react-dom/lib/SyntheticAnimationEvent.js": 151,
      "../../node_modules/react-dom/lib/SyntheticClipboardEvent.js": 152,
      "../../node_modules/react-dom/lib/SyntheticFocusEvent.js": 153,
      "../../node_modules/react-dom/lib/SyntheticKeyboardEvent.js": 154,
      "../../node_modules/react-dom/lib/getEventCharCode.js": 155,
      "../../node_modules/react-dom/lib/getEventKey.js": 156,
      "../../node_modules/react-dom/lib/SyntheticDragEvent.js": 157,
      "../../node_modules/react-dom/lib/SyntheticTouchEvent.js": 158,
      "../../node_modules/react-dom/lib/SyntheticTransitionEvent.js": 159,
      "../../node_modules/react-dom/lib/SyntheticWheelEvent.js": 160,
      "../../node_modules/react-dom/lib/ReactMount.js": 161,
      "../../node_modules/react-dom/lib/ReactDOMContainerInfo.js": 162,
      "../../node_modules/react-dom/lib/ReactDOMFeatureFlags.js": 163,
      "../../node_modules/react-dom/lib/ReactMarkupChecksum.js": 164,
      "../../node_modules/react-dom/lib/adler32.js": 165,
      "../../node_modules/react-dom/lib/ReactVersion.js": 166,
      "../../node_modules/react-dom/lib/findDOMNode.js": 167,
      "../../node_modules/react-dom/lib/getHostComponentFromComposite.js": 168,
      "../../node_modules/react-dom/lib/renderSubtreeIntoContainer.js": 169
    },
    "usedIds": {
      "0": 0,
      "1": 1,
      "2": 2,
      "3": 3,
      "4": 4,
      "5": 5,
      "6": 6,
      "7": 7,
      "8": 8,
      "9": 9,
      "10": 10,
      "11": 11,
      "12": 12,
      "13": 13,
      "14": 14,
      "15": 15,
      "16": 16,
      "17": 17,
      "18": 18,
      "19": 19,
      "20": 20,
      "21": 21,
      "22": 22,
      "23": 23,
      "24": 24,
      "25": 25,
      "26": 26,
      "27": 27,
      "28": 28,
      "29": 29,
      "30": 30,
      "31": 31,
      "32": 32,
      "33": 33,
      "34": 34,
      "35": 35,
      "36": 36,
      "37": 37,
      "38": 38,
      "39": 39,
      "40": 40,
      "41": 41,
      "42": 42,
      "43": 43,
      "44": 44,
      "45": 45,
      "46": 46,
      "47": 47,
      "48": 48,
      "49": 49,
      "50": 50,
      "51": 51,
      "52": 52,
      "53": 53,
      "54": 54,
      "55": 55,
      "56": 56,
      "57": 57,
      "58": 58,
      "59": 59,
      "60": 60,
      "61": 61,
      "62": 62,
      "63": 63,
      "64": 64,
      "65": 65,
      "66": 66,
      "67": 67,
      "68": 68,
      "69": 69,
      "70": 70,
      "71": 71,
      "72": 72,
      "73": 73,
      "74": 74,
      "75": 75,
      "76": 76,
      "77": 77,
      "78": 78,
      "79": 79,
      "80": 80,
      "81": 81,
      "82": 82,
      "83": 83,
      "84": 84,
      "85": 85,
      "86": 86,
      "87": 87,
      "88": 88,
      "89": 89,
      "90": 90,
      "91": 91,
      "92": 92,
      "93": 93,
      "94": 94,
      "95": 95,
      "96": 96,
      "97": 97,
      "98": 98,
      "99": 99,
      "100": 100,
      "101": 101,
      "102": 102,
      "103": 103,
      "104": 104,
      "105": 105,
      "106": 106,
      "107": 107,
      "108": 108,
      "109": 109,
      "110": 110,
      "111": 111,
      "112": 112,
      "113": 113,
      "114": 114,
      "115": 115,
      "116": 116,
      "117": 117,
      "118": 118,
      "119": 119,
      "120": 120,
      "121": 121,
      "122": 122,
      "123": 123,
      "124": 124,
      "125": 125,
      "126": 126,
      "127": 127,
      "128": 128,
      "129": 129,
      "130": 130,
      "131": 131,
      "132": 132,
      "133": 133,
      "134": 134,
      "135": 135,
      "136": 136,
      "137": 137,
      "138": 138,
      "139": 139,
      "140": 140,
      "141": 141,
      "142": 142,
      "143": 143,
      "144": 144,
      "145": 145,
      "146": 146,
      "147": 147,
      "148": 148,
      "149": 149,
      "150": 150,
      "151": 151,
      "152": 152,
      "153": 153,
      "154": 154,
      "155": 155,
      "156": 156,
      "157": 157,
      "158": 158,
      "159": 159,
      "160": 160,
      "161": 161,
      "162": 162,
      "163": 163,
      "164": 164,
      "165": 165,
      "166": 166,
      "167": 167,
      "168": 168,
      "169": 169
    }
  },
  "chunks": {
    "byName": {},
    "bySource": {
      "11 example.js react-dom": 1,
      "0 example.js react-dom": 2,
      "1 example.js react-dom": 4,
      "2 example.js react-dom": 6,
      "3 example.js react-dom": 7,
      "4 example.js react-dom": 8,
      "5 example.js react-dom": 9,
      "6 example.js react-dom": 10,
      "7 example.js react-dom": 11,
      "8 example.js react-dom": 12,
      "9 example.js react-dom": 13,
      "10 example.js react-dom": 14
    },
    "usedIds": [
      0,
      1,
      2,
      3,
      4,
      5,
      6,
      7,
      8,
      9,
      10,
      11,
      12,
      13,
      14
    ]
  },
  "aggressiveSplits": [
    {
      "modules": [
        "../../node_modules/fbjs/lib/EventListener.js",
        "../../node_modules/fbjs/lib/ExecutionEnvironment.js",
        "../../node_modules/fbjs/lib/camelize.js",
        "../../node_modules/fbjs/lib/camelizeStyleName.js",
        "../../node_modules/fbjs/lib/containsNode.js",
        "../../node_modules/fbjs/lib/createArrayFromMixed.js",
        "../../node_modules/fbjs/lib/createNodesFromMarkup.js",
        "../../node_modules/fbjs/lib/focusNode.js",
        "../../node_modules/fbjs/lib/getActiveElement.js",
        "../../node_modules/fbjs/lib/getMarkupWrap.js",
        "../../node_modules/fbjs/lib/getUnboundedScrollPosition.js",
        "../../node_modules/fbjs/lib/hyphenate.js",
        "../../node_modules/fbjs/lib/hyphenateStyleName.js",
        "../../node_modules/fbjs/lib/isNode.js",
        "../../node_modules/fbjs/lib/isTextNode.js",
        "../../node_modules/fbjs/lib/memoizeStringOnly.js",
        "../../node_modules/fbjs/lib/shallowEqual.js",
        "../../node_modules/process/browser.js",
        "../../node_modules/react-dom/index.js",
        "../../node_modules/react-dom/lib/ARIADOMPropertyConfig.js",
        "../../node_modules/react-dom/lib/AutoFocusUtils.js",
        "../../node_modules/react-dom/lib/BeforeInputEventPlugin.js",
        "../../node_modules/react-dom/lib/CSSProperty.js"
      ],
      "size": 46843,
      "hash": "987f929f287f8a6c88ac92f1fbcd45be",
      "id": 2
    },
    {
      "modules": [
        "../../node_modules/create-react-class/factory.js",
        "../../node_modules/fbjs/lib/emptyFunction.js",
        "../../node_modules/fbjs/lib/emptyObject.js",
        "../../node_modules/fbjs/lib/invariant.js",
        "../../node_modules/fbjs/lib/warning.js",
        "../../node_modules/object-assign/index.js",
        "../../node_modules/prop-types/checkPropTypes.js",
        "../../node_modules/prop-types/factory.js"
      ],
      "size": 38697,
      "hash": "bc5ed8b126130fde4f428f05cac600ce",
      "id": 3
    },
    {
      "modules": [
        "../../node_modules/react-dom/lib/CSSPropertyOperations.js",
        "../../node_modules/react-dom/lib/CallbackQueue.js",
        "../../node_modules/react-dom/lib/ChangeEventPlugin.js",
        "../../node_modules/react-dom/lib/DOMChildrenOperations.js",
        "../../node_modules/react-dom/lib/DOMLazyTree.js",
        "../../node_modules/react-dom/lib/DOMNamespaces.js",
        "../../node_modules/react-dom/lib/DOMProperty.js",
        "../../node_modules/react-dom/lib/DOMPropertyOperations.js"
      ],
      "size": 47979,
      "hash": "511009f3a8f06b7c54cbbcccac9d6dfb",
      "id": 4
    },
    {
      "modules": [
        "../../node_modules/prop-types/factoryWithTypeCheckers.js",
        "../../node_modules/prop-types/lib/ReactPropTypesSecret.js",
        "../../node_modules/react/lib/KeyEscapeUtils.js",
        "../../node_modules/react/lib/PooledClass.js",
        "../../node_modules/react/lib/React.js",
        "../../node_modules/react/lib/ReactBaseClasses.js",
        "../../node_modules/react/lib/ReactChildren.js",
        "../../node_modules/react/lib/ReactCurrentOwner.js",
        "../../node_modules/react/lib/ReactDOMFactories.js"
      ],
      "size": 46762,
      "hash": "2a784b823ab0da1e02933326e6e3f80f",
      "id": 5
    },
    {
      "modules": [
        "../../node_modules/react-dom/lib/Danger.js",
        "../../node_modules/react-dom/lib/DefaultEventPluginOrder.js",
        "../../node_modules/react-dom/lib/EnterLeaveEventPlugin.js",
        "../../node_modules/react-dom/lib/EventPluginHub.js",
        "../../node_modules/react-dom/lib/EventPluginRegistry.js",
        "../../node_modules/react-dom/lib/EventPluginUtils.js",
        "../../node_modules/react-dom/lib/EventPropagators.js",
        "../../node_modules/react-dom/lib/FallbackCompositionState.js",
        "../../node_modules/react-dom/lib/HTMLDOMPropertyConfig.js",
        "../../node_modules/react-dom/lib/KeyEscapeUtils.js"
      ],
      "size": 47455,
      "hash": "0abfd767d2250ac9265a7fa790d9e9f5",
      "id": 6
    },
    {
      "modules": [
        "../../node_modules/react-dom/lib/LinkedValueUtils.js",
        "../../node_modules/react-dom/lib/PooledClass.js",
        "../../node_modules/react-dom/lib/ReactBrowserEventEmitter.js",
        "../../node_modules/react-dom/lib/ReactChildReconciler.js",
        "../../node_modules/react-dom/lib/ReactComponentBrowserEnvironment.js",
        "../../node_modules/react-dom/lib/ReactComponentEnvironment.js",
        "../../node_modules/react-dom/lib/ReactCompositeComponent.js"
      ],
      "size": 63814,
      "hash": "aae9c6dac629dd3f112ead84c645f3fa",
      "id": 7
    },
    {
      "modules": [
        "../../node_modules/react-dom/lib/ReactDOM.js",
        "../../node_modules/react-dom/lib/ReactDOMComponent.js",
        "../../node_modules/react-dom/lib/ReactDOMComponentFlags.js"
      ],
      "size": 44366,
      "hash": "cd98376ec90f2e366b9425f7247176e1",
      "id": 8
    },
    {
      "modules": [
        "../../node_modules/react-dom/lib/ReactDOMComponentTree.js",
        "../../node_modules/react-dom/lib/ReactDOMContainerInfo.js",
        "../../node_modules/react-dom/lib/ReactDOMEmptyComponent.js",
        "../../node_modules/react-dom/lib/ReactDOMFeatureFlags.js",
        "../../node_modules/react-dom/lib/ReactDOMIDOperations.js",
        "../../node_modules/react-dom/lib/ReactDOMInput.js",
        "../../node_modules/react-dom/lib/ReactDOMOption.js",
        "../../node_modules/react-dom/lib/ReactDOMSelect.js",
        "../../node_modules/react-dom/lib/ReactDOMSelection.js",
        "../../node_modules/react-dom/lib/ReactDOMTextComponent.js"
      ],
      "size": 45476,
      "hash": "a0f973cb054f411fba45bd946c5bf6e3",
      "id": 9
    },
    {
      "modules": [
        "../../node_modules/react-dom/lib/ReactDOMTextarea.js",
        "../../node_modules/react-dom/lib/ReactDOMTreeTraversal.js",
        "../../node_modules/react-dom/lib/ReactDefaultBatchingStrategy.js",
        "../../node_modules/react-dom/lib/ReactDefaultInjection.js",
        "../../node_modules/react-dom/lib/ReactElementSymbol.js",
        "../../node_modules/react-dom/lib/ReactEmptyComponent.js",
        "../../node_modules/react-dom/lib/ReactErrorUtils.js",
        "../../node_modules/react-dom/lib/ReactEventEmitterMixin.js",
        "../../node_modules/react-dom/lib/ReactEventListener.js",
        "../../node_modules/react-dom/lib/ReactFeatureFlags.js",
        "../../node_modules/react-dom/lib/ReactHostComponent.js",
        "../../node_modules/react-dom/lib/ReactInjection.js",
        "../../node_modules/react-dom/lib/ReactInputSelection.js",
        "../../node_modules/react-dom/lib/ReactInstanceMap.js",
        "../../node_modules/react-dom/lib/ReactInstrumentation.js",
        "../../node_modules/react-dom/lib/ReactMarkupChecksum.js"
      ],
      "size": 34770,
      "hash": "ee6461bbec846ab2c7626a8d8fd1fb21",
      "id": 10
    },
    {
      "modules": [
        "../../node_modules/react-dom/lib/ReactMount.js",
        "../../node_modules/react-dom/lib/ReactMultiChild.js",
        "../../node_modules/react-dom/lib/ReactNodeTypes.js",
        "../../node_modules/react-dom/lib/ReactOwner.js",
        "../../node_modules/react-dom/lib/ReactPropTypesSecret.js",
        "../../node_modules/react-dom/lib/ReactReconcileTransaction.js"
      ],
      "size": 49575,
      "hash": "74249374b007623d16bffa559688d7d5",
      "id": 11
    },
    {
      "modules": [
        "../../node_modules/react-dom/lib/ReactReconciler.js",
        "../../node_modules/react-dom/lib/ReactRef.js",
        "../../node_modules/react-dom/lib/ReactServerRenderingTransaction.js",
        "../../node_modules/react-dom/lib/ReactServerUpdateQueue.js",
        "../../node_modules/react-dom/lib/ReactUpdateQueue.js",
        "../../node_modules/react-dom/lib/ReactUpdates.js",
        "../../node_modules/react-dom/lib/ReactVersion.js",
        "../../node_modules/react-dom/lib/SVGDOMPropertyConfig.js",
        "../../node_modules/react-dom/lib/SelectEventPlugin.js"
      ],
      "size": 47320,
      "hash": "0a6d10836900825087ce02acffa0b1c0",
      "id": 12
    },
    {
      "modules": [
        "../../node_modules/react-dom/lib/SimpleEventPlugin.js",
        "../../node_modules/react-dom/lib/SyntheticAnimationEvent.js",
        "../../node_modules/react-dom/lib/SyntheticClipboardEvent.js",
        "../../node_modules/react-dom/lib/SyntheticCompositionEvent.js",
        "../../node_modules/react-dom/lib/SyntheticDragEvent.js",
        "../../node_modules/react-dom/lib/SyntheticEvent.js",
        "../../node_modules/react-dom/lib/SyntheticFocusEvent.js",
        "../../node_modules/react-dom/lib/SyntheticInputEvent.js",
        "../../node_modules/react-dom/lib/SyntheticKeyboardEvent.js",
        "../../node_modules/react-dom/lib/SyntheticMouseEvent.js",
        "../../node_modules/react-dom/lib/SyntheticTouchEvent.js",
        "../../node_modules/react-dom/lib/SyntheticTransitionEvent.js",
        "../../node_modules/react-dom/lib/SyntheticUIEvent.js",
        "../../node_modules/react-dom/lib/SyntheticWheelEvent.js",
        "../../node_modules/react-dom/lib/Transaction.js",
        "../../node_modules/react-dom/lib/ViewportMetrics.js",
        "../../node_modules/react-dom/lib/accumulateInto.js",
        "../../node_modules/react-dom/lib/adler32.js",
        "../../node_modules/react-dom/lib/createMicrosoftUnsafeLocalFunction.js",
        "../../node_modules/react-dom/lib/dangerousStyleValue.js"
      ],
      "size": 49350,
      "hash": "5ec04d5529f6b78241e25db6f0254a6f",
      "id": 13
    },
    {
      "modules": [
        "../../node_modules/react-dom/lib/escapeTextContentForBrowser.js",
        "../../node_modules/react-dom/lib/findDOMNode.js",
        "../../node_modules/react-dom/lib/flattenChildren.js",
        "../../node_modules/react-dom/lib/forEachAccumulated.js",
        "../../node_modules/react-dom/lib/getEventCharCode.js",
        "../../node_modules/react-dom/lib/getEventKey.js",
        "../../node_modules/react-dom/lib/getEventModifierState.js",
        "../../node_modules/react-dom/lib/getEventTarget.js",
        "../../node_modules/react-dom/lib/getHostComponentFromComposite.js",
        "../../node_modules/react-dom/lib/getIteratorFn.js",
        "../../node_modules/react-dom/lib/getNodeForCharacterOffset.js",
        "../../node_modules/react-dom/lib/getTextContentAccessor.js",
        "../../node_modules/react-dom/lib/getVendorPrefixedEventName.js",
        "../../node_modules/react-dom/lib/inputValueTracking.js",
        "../../node_modules/react-dom/lib/instantiateReactComponent.js",
        "../../node_modules/react-dom/lib/isEventSupported.js",
        "../../node_modules/react-dom/lib/isTextInputElement.js",
        "../../node_modules/react-dom/lib/quoteAttributeValueForBrowser.js",
        "../../node_modules/react-dom/lib/reactProdInvariant.js",
        "../../node_modules/react-dom/lib/renderSubtreeIntoContainer.js",
        "../../node_modules/react-dom/lib/setInnerHTML.js",
        "../../node_modules/react-dom/lib/setTextContent.js",
        "../../node_modules/react-dom/lib/shouldUpdateReactComponent.js",
        "../../node_modules/react-dom/lib/traverseAllChildren.js"
      ],
      "size": 47718,
      "hash": "38a6975540caa0156886a92323a43231",
      "id": 14
    }
  ]
}
```<|MERGE_RESOLUTION|>--- conflicted
+++ resolved
@@ -46,9 +46,8 @@
 ## Unoptimized
 
 ```
-<<<<<<< HEAD
 Hash: 0a1b2c3d4e5f6a7b8c9d
-Version: webpack next
+Version: webpack 4.0.0-beta.1
                   Asset      Size  Chunks             Chunk Names
 aae9c6dac629dd3f112e.js  54.5 KiB       7  [emitted]  
 07ed7b2dfa6fe5502719.js  34.8 KiB       0  [emitted]  
@@ -75,29 +74,6 @@
     3 modules
 chunk    {2} 987f929f287f8a6c88ac.js 45.7 KiB <{3}> <{5}> <{0}> ={4}= ={6}= ={7}= ={8}= ={9}= ={10}= ={11}= ={12}= ={13}= ={14}= ={1}= [rendered] [recorded] aggressive splitted
     > react-dom [0] ./example.js 2:0-22
-=======
-Hash: 35256bb30300e8777ddd
-Version: webpack 3.11.0
-                  Asset     Size  Chunks             Chunk Names
-04e95786881a7db62441.js  53.1 kB       7  [emitted]  
-af5b936f620d7c2cf46e.js  57.5 kB       0  [emitted]  
-d8035b04d59361a42a17.js  56.6 kB       2  [emitted]  
-92951e4964e84e709103.js  55.9 kB       3  [emitted]  
-d323f006c00a41b194cb.js  55.9 kB       4  [emitted]  
-567bf6b0afa4e4baa4fb.js  53.7 kB       5  [emitted]  
-435514b5a5822c639a06.js  53.8 kB       6  [emitted]  
-fbb0bfdcf201839059f9.js    39 kB       1  [emitted]  
-ebe11885009391a25f13.js  37.9 kB       8  [emitted]  
-1aa11917196d1d3b05c1.js  52.1 kB       9  [emitted]  
-8556f2285fd844cf9fdd.js    51 kB      10  [emitted]  
-c6598918ddb96aa65fc4.js  50.7 kB      11  [emitted]  
-17613f7c75a33459b935.js  41.9 kB      12  [emitted]  
-8cc7b4a18437614b45e4.js  59.6 kB      13  [emitted]  
-11202a345a2ce63a2fb7.js  31.4 kB      14  [emitted]  
-Entrypoint main = 8cc7b4a18437614b45e4.js 11202a345a2ce63a2fb7.js 17613f7c75a33459b935.js
-chunk    {0} af5b936f620d7c2cf46e.js 49.8 kB {12} {13} {14} [rendered] [recorded]
-    > aggressive-splitted [14] ./example.js 2:0-22
->>>>>>> f0105466
     23 modules
 chunk    {3} bc5ed8b126130fde4f42.js 37.8 KiB ={5}= ={0}= >{2}< >{4}< >{6}< >{7}< >{8}< >{9}< >{10}< >{11}< >{12}< >{13}< >{14}< >{1}< [initial] [rendered] [recorded] aggressive splitted
     > ./example main
@@ -140,9 +116,8 @@
 ## Production mode
 
 ```
-<<<<<<< HEAD
 Hash: 0a1b2c3d4e5f6a7b8c9d
-Version: webpack next
+Version: webpack 4.0.0-beta.1
                   Asset      Size  Chunks             Chunk Names
 7a1ec67d9e4e1019836a.js  14.8 KiB       7  [emitted]  
 9baaf7bc0364c2600ef8.js   9.7 KiB       0  [emitted]  
@@ -168,50 +143,6 @@
     20 modules
 chunk    {2} cf3beff30352265c3fae.js 46.2 KiB <{13}> <{12}> <{14}> ={10}= ={9}= ={8}= ={7}= ={6}= ={5}= ={4}= ={3}= ={1}= ={0}= ={11}= [rendered] [recorded] aggressive splitted
     > react-dom [30] ./example.js 2:0-22
-=======
-Hash: 35256bb30300e8777ddd
-Version: webpack 3.11.0
-                  Asset     Size  Chunks             Chunk Names
-04e95786881a7db62441.js  10.3 kB       7  [emitted]  
-af5b936f620d7c2cf46e.js  12.3 kB       0  [emitted]  
-d8035b04d59361a42a17.js    11 kB       2  [emitted]  
-92951e4964e84e709103.js  9.59 kB       3  [emitted]  
-d323f006c00a41b194cb.js  11.9 kB       4  [emitted]  
-567bf6b0afa4e4baa4fb.js  13.3 kB       5  [emitted]  
-435514b5a5822c639a06.js  11.5 kB       6  [emitted]  
-fbb0bfdcf201839059f9.js     8 kB       1  [emitted]  
-ebe11885009391a25f13.js  5.76 kB       8  [emitted]  
-1aa11917196d1d3b05c1.js  8.25 kB       9  [emitted]  
-8556f2285fd844cf9fdd.js  12.6 kB      10  [emitted]  
-c6598918ddb96aa65fc4.js  10.2 kB      11  [emitted]  
-17613f7c75a33459b935.js  6.32 kB      12  [emitted]  
-8cc7b4a18437614b45e4.js  10.1 kB      13  [emitted]  
-11202a345a2ce63a2fb7.js  6.83 kB      14  [emitted]  
-Entrypoint main = 8cc7b4a18437614b45e4.js 11202a345a2ce63a2fb7.js 17613f7c75a33459b935.js
-chunk    {0} af5b936f620d7c2cf46e.js 49.8 kB {12} {13} {14} [rendered] [recorded]
-    > aggressive-splitted [14] ./example.js 2:0-22
-    23 modules
-chunk    {1} fbb0bfdcf201839059f9.js 32.5 kB {12} {13} {14} [rendered] [recorded]
-    > aggressive-splitted [14] ./example.js 2:0-22
-    17 modules
-chunk    {2} d8035b04d59361a42a17.js 49.7 kB {12} {13} {14} [rendered] [recorded]
-    > aggressive-splitted [14] ./example.js 2:0-22
-    17 modules
-chunk    {3} 92951e4964e84e709103.js 49.9 kB {12} {13} {14} [rendered] [recorded]
-    > aggressive-splitted [14] ./example.js 2:0-22
-    16 modules
-chunk    {4} d323f006c00a41b194cb.js 49.9 kB {12} {13} {14} [rendered] [recorded]
-    > aggressive-splitted [14] ./example.js 2:0-22
-    15 modules
-chunk    {5} 567bf6b0afa4e4baa4fb.js 49.8 kB {12} {13} {14} [rendered] [recorded]
-    > aggressive-splitted [14] ./example.js 2:0-22
-    11 modules
-chunk    {6} 435514b5a5822c639a06.js 50 kB {12} {13} {14} [rendered] [recorded]
-    > aggressive-splitted [14] ./example.js 2:0-22
-    11 modules
-chunk    {7} 04e95786881a7db62441.js 49.9 kB {12} {13} {14} [rendered] [recorded]
-    > aggressive-splitted [14] ./example.js 2:0-22
->>>>>>> f0105466
     9 modules
 chunk    {3} 0bc9e49d2884c20a78ae.js 48.4 KiB <{13}> <{12}> <{14}> ={10}= ={9}= ={8}= ={7}= ={6}= ={5}= ={4}= ={2}= ={1}= ={0}= ={11}= [rendered] [recorded] aggressive splitted
     > react-dom [30] ./example.js 2:0-22
