--- conflicted
+++ resolved
@@ -74,9 +74,14 @@
 /******/
 /******/
 /******/
-/******/
-/******/ 	// Load entry module and return exports
-/******/ 	return __webpack_require__(0);
+/******/ 	// the startup function
+/******/ 	function startup() {
+/******/ 		// Load entry module and return exports
+/******/ 		return __webpack_require__(0);
+/******/ 	};
+/******/
+/******/ 	// run startup
+/******/ 	return startup();
 /******/ })
 /************************************************************************/
 ```
@@ -89,7 +94,7 @@
 /*!********************!*\
   !*** ./example.js ***!
   \********************/
-/*! no static exports found */
+/*! other exports [maybe provided (runtime-defined)] [no usage info] */
 /*! runtime requirements: __webpack_require__ */
 /***/ (function(__unusedmodule, __unusedexports, __webpack_require__) {
 
@@ -106,154 +111,90 @@
 /***/ }),
 /* 1 */
 /*!**************************************************************************!*\
-<<<<<<< HEAD
-  !*** delegated ./alpha.js from dll-reference alpha_382bfbbbdad9425c171d ***!
-=======
-  !*** delegated ./alpha.js from dll-reference alpha_ad5d55c0b9c252954023 ***!
->>>>>>> 6934b981
+  !*** delegated ./alpha.js from dll-reference alpha_fa162dabf9a5b5246e96 ***!
   \**************************************************************************/
-/*! no static exports found */
-/*! runtime requirements: module, __webpack_require__ */
-/***/ (function(module, __unusedexports, __webpack_require__) {
-
-<<<<<<< HEAD
-module.exports = (__webpack_require__(/*! dll-reference alpha_382bfbbbdad9425c171d */ 2))(1);
-=======
-module.exports = (__webpack_require__(/*! dll-reference alpha_ad5d55c0b9c252954023 */ 2))(1);
->>>>>>> 6934b981
+/*! other exports [maybe provided (runtime-defined)] [no usage info] */
+/*! runtime requirements: module__webpack_require__,  */
+/***/ (function(module, __unusedexports, __webpack_require__) {
+
+module.exports = (__webpack_require__(/*! dll-reference alpha_fa162dabf9a5b5246e96 */ 2))(1);
 
 /***/ }),
 /* 2 */
 /*!*********************************************!*\
-<<<<<<< HEAD
-  !*** external "alpha_382bfbbbdad9425c171d" ***!
-=======
-  !*** external "alpha_ad5d55c0b9c252954023" ***!
->>>>>>> 6934b981
+  !*** external "alpha_fa162dabf9a5b5246e96" ***!
   \*********************************************/
-/*! no static exports found */
+/*! other exports [maybe provided (runtime-defined)] [no usage info] */
 /*! runtime requirements: module */
 /***/ (function(module) {
 
-<<<<<<< HEAD
-module.exports = alpha_382bfbbbdad9425c171d;
-=======
-module.exports = alpha_ad5d55c0b9c252954023;
->>>>>>> 6934b981
+module.exports = alpha_fa162dabf9a5b5246e96;
 
 /***/ }),
 /* 3 */
 /*!**********************************************************************!*\
-<<<<<<< HEAD
-  !*** delegated ./a.js from dll-reference alpha_382bfbbbdad9425c171d ***!
-=======
-  !*** delegated ./a.js from dll-reference alpha_ad5d55c0b9c252954023 ***!
->>>>>>> 6934b981
+  !*** delegated ./a.js from dll-reference alpha_fa162dabf9a5b5246e96 ***!
   \**********************************************************************/
-/*! no static exports found */
-/*! runtime requirements: module, __webpack_require__ */
-/***/ (function(module, __unusedexports, __webpack_require__) {
-
-<<<<<<< HEAD
-module.exports = (__webpack_require__(/*! dll-reference alpha_382bfbbbdad9425c171d */ 2))(2);
-=======
-module.exports = (__webpack_require__(/*! dll-reference alpha_ad5d55c0b9c252954023 */ 2))(2);
->>>>>>> 6934b981
+/*! other exports [maybe provided (runtime-defined)] [no usage info] */
+/*! runtime requirements: module__webpack_require__,  */
+/***/ (function(module, __unusedexports, __webpack_require__) {
+
+module.exports = (__webpack_require__(/*! dll-reference alpha_fa162dabf9a5b5246e96 */ 2))(2);
 
 /***/ }),
 /* 4 */
 /*!************************************************************************!*\
-<<<<<<< HEAD
-  !*** delegated ./beta.js from dll-reference beta_382bfbbbdad9425c171d ***!
-=======
-  !*** delegated ./beta.js from dll-reference beta_ad5d55c0b9c252954023 ***!
->>>>>>> 6934b981
+  !*** delegated ./beta.js from dll-reference beta_fa162dabf9a5b5246e96 ***!
   \************************************************************************/
-/*! no static exports found */
-/*! runtime requirements: module, __webpack_require__ */
-/***/ (function(module, __unusedexports, __webpack_require__) {
-
-<<<<<<< HEAD
-module.exports = (__webpack_require__(/*! dll-reference beta_382bfbbbdad9425c171d */ 5))(5);
-=======
-module.exports = (__webpack_require__(/*! dll-reference beta_ad5d55c0b9c252954023 */ 5))(5);
->>>>>>> 6934b981
+/*! other exports [maybe provided (runtime-defined)] [no usage info] */
+/*! runtime requirements: module__webpack_require__,  */
+/***/ (function(module, __unusedexports, __webpack_require__) {
+
+module.exports = (__webpack_require__(/*! dll-reference beta_fa162dabf9a5b5246e96 */ 5))(5);
 
 /***/ }),
 /* 5 */
 /*!********************************************!*\
-<<<<<<< HEAD
-  !*** external "beta_382bfbbbdad9425c171d" ***!
-=======
-  !*** external "beta_ad5d55c0b9c252954023" ***!
->>>>>>> 6934b981
+  !*** external "beta_fa162dabf9a5b5246e96" ***!
   \********************************************/
-/*! no static exports found */
+/*! other exports [maybe provided (runtime-defined)] [no usage info] */
 /*! runtime requirements: module */
 /***/ (function(module) {
 
-<<<<<<< HEAD
-module.exports = beta_382bfbbbdad9425c171d;
-=======
-module.exports = beta_ad5d55c0b9c252954023;
->>>>>>> 6934b981
+module.exports = beta_fa162dabf9a5b5246e96;
 
 /***/ }),
 /* 6 */
 /*!*********************************************************************!*\
-<<<<<<< HEAD
-  !*** delegated ./b.js from dll-reference beta_382bfbbbdad9425c171d ***!
-=======
-  !*** delegated ./b.js from dll-reference beta_ad5d55c0b9c252954023 ***!
->>>>>>> 6934b981
+  !*** delegated ./b.js from dll-reference beta_fa162dabf9a5b5246e96 ***!
   \*********************************************************************/
-/*! no static exports found */
-/*! runtime requirements: module, __webpack_require__ */
-/***/ (function(module, __unusedexports, __webpack_require__) {
-
-<<<<<<< HEAD
-module.exports = (__webpack_require__(/*! dll-reference beta_382bfbbbdad9425c171d */ 5))(6);
-=======
-module.exports = (__webpack_require__(/*! dll-reference beta_ad5d55c0b9c252954023 */ 5))(6);
->>>>>>> 6934b981
+/*! other exports [maybe provided (runtime-defined)] [no usage info] */
+/*! runtime requirements: module__webpack_require__,  */
+/***/ (function(module, __unusedexports, __webpack_require__) {
+
+module.exports = (__webpack_require__(/*! dll-reference beta_fa162dabf9a5b5246e96 */ 5))(6);
 
 /***/ }),
 /* 7 */
 /*!**********************************************************************!*\
-<<<<<<< HEAD
-  !*** delegated ./c.jsx from dll-reference beta_382bfbbbdad9425c171d ***!
-=======
-  !*** delegated ./c.jsx from dll-reference beta_ad5d55c0b9c252954023 ***!
->>>>>>> 6934b981
+  !*** delegated ./c.jsx from dll-reference beta_fa162dabf9a5b5246e96 ***!
   \**********************************************************************/
-/*! no static exports found */
-/*! runtime requirements: module, __webpack_require__ */
-/***/ (function(module, __unusedexports, __webpack_require__) {
-
-<<<<<<< HEAD
-module.exports = (__webpack_require__(/*! dll-reference beta_382bfbbbdad9425c171d */ 5))(7);
-=======
-module.exports = (__webpack_require__(/*! dll-reference beta_ad5d55c0b9c252954023 */ 5))(7);
->>>>>>> 6934b981
+/*! other exports [maybe provided (runtime-defined)] [no usage info] */
+/*! runtime requirements: module__webpack_require__,  */
+/***/ (function(module, __unusedexports, __webpack_require__) {
+
+module.exports = (__webpack_require__(/*! dll-reference beta_fa162dabf9a5b5246e96 */ 5))(7);
 
 /***/ }),
 /* 8 */
 /*!*****************************************************************************************!*\
-<<<<<<< HEAD
-  !*** delegated ../node_modules/module.js from dll-reference alpha_382bfbbbdad9425c171d ***!
-=======
-  !*** delegated ../node_modules/module.js from dll-reference alpha_ad5d55c0b9c252954023 ***!
->>>>>>> 6934b981
+  !*** delegated ../node_modules/module.js from dll-reference alpha_fa162dabf9a5b5246e96 ***!
   \*****************************************************************************************/
-/*! no static exports found */
-/*! runtime requirements: module, __webpack_require__ */
-/***/ (function(module, __unusedexports, __webpack_require__) {
-
-<<<<<<< HEAD
-module.exports = (__webpack_require__(/*! dll-reference alpha_382bfbbbdad9425c171d */ 2))(3);
-=======
-module.exports = (__webpack_require__(/*! dll-reference alpha_ad5d55c0b9c252954023 */ 2))(3);
->>>>>>> 6934b981
+/*! other exports [maybe provided (runtime-defined)] [no usage info] */
+/*! runtime requirements: module__webpack_require__,  */
+/***/ (function(module, __unusedexports, __webpack_require__) {
+
+module.exports = (__webpack_require__(/*! dll-reference alpha_fa162dabf9a5b5246e96 */ 2))(3);
 
 /***/ })
 /******/ ]);
@@ -265,72 +206,42 @@
 
 ```
 Hash: 0a1b2c3d4e5f6a7b8c9d
-<<<<<<< HEAD
-Version: webpack 5.0.0-next
-=======
-Version: webpack 4.29.0
->>>>>>> 6934b981
+Version: webpack 5.0.0-alpha.9
     Asset      Size  Chunks             Chunk Names
-output.js  5.26 KiB     {0}  [emitted]  main
+output.js  5.75 KiB     {0}  [emitted]  main
 Entrypoint main = output.js
-<<<<<<< HEAD
 chunk {0} output.js (main) 541 bytes [entry] [rendered]
-    > .\example.js main
- [0] ./example.js 205 bytes {0} [built]
-     [used exports unknown]
-     entry .\example.js main
- [1] delegated ./alpha.js from dll-reference alpha_382bfbbbdad9425c171d 42 bytes {0} [built]
-     [used exports unknown]
-     cjs require ../dll/alpha [0] ./example.js 1:12-35
- [2] external "alpha_382bfbbbdad9425c171d" 42 bytes {0} [built]
-     [used exports unknown]
-     delegated source dll-reference alpha_382bfbbbdad9425c171d [1] delegated ./alpha.js from dll-reference alpha_382bfbbbdad9425c171d
-     delegated source dll-reference alpha_382bfbbbdad9425c171d [3] delegated ./a.js from dll-reference alpha_382bfbbbdad9425c171d
-     delegated source dll-reference alpha_382bfbbbdad9425c171d [8] delegated ../node_modules/module.js from dll-reference alpha_382bfbbbdad9425c171d
- [3] delegated ./a.js from dll-reference alpha_382bfbbbdad9425c171d 42 bytes {0} [built]
-     [used exports unknown]
-     cjs require ../dll/a [0] ./example.js 2:12-31
- [4] delegated ./beta.js from dll-reference beta_382bfbbbdad9425c171d 42 bytes {0} [built]
-     [used exports unknown]
-     cjs require beta/beta [0] ./example.js 4:12-32
- [5] external "beta_382bfbbbdad9425c171d" 42 bytes {0} [built]
-     [used exports unknown]
-     delegated source dll-reference beta_382bfbbbdad9425c171d [4] delegated ./beta.js from dll-reference beta_382bfbbbdad9425c171d
-     delegated source dll-reference beta_382bfbbbdad9425c171d [6] delegated ./b.js from dll-reference beta_382bfbbbdad9425c171d
-     delegated source dll-reference beta_382bfbbbdad9425c171d [7] delegated ./c.jsx from dll-reference beta_382bfbbbdad9425c171d
- [6] delegated ./b.js from dll-reference beta_382bfbbbdad9425c171d 42 bytes {0} [built]
-     [used exports unknown]
-     cjs require beta/b [0] ./example.js 5:12-29
- [7] delegated ./c.jsx from dll-reference beta_382bfbbbdad9425c171d 42 bytes {0} [built]
-     [used exports unknown]
-     cjs require beta/c [0] ./example.js 6:12-29
- [8] delegated ../node_modules/module.js from dll-reference alpha_382bfbbbdad9425c171d 42 bytes {0} [built]
-     [used exports unknown]
-=======
-chunk    {0} output.js (main) 541 bytes [entry] [rendered]
     > ./example.js main
  [0] ./example.js 205 bytes {0} [built]
-     single entry ./example.js  main
- [1] delegated ./alpha.js from dll-reference alpha_ad5d55c0b9c252954023 42 bytes {0} [built]
+     [used exports unknown]
+     entry ./example.js main
+ [1] delegated ./alpha.js from dll-reference alpha_fa162dabf9a5b5246e96 42 bytes {0} [built]
+     [used exports unknown]
      cjs require ../dll/alpha [0] ./example.js 1:12-35
- [2] external "alpha_ad5d55c0b9c252954023" 42 bytes {0} [built]
-     delegated source dll-reference alpha_ad5d55c0b9c252954023 [1] delegated ./alpha.js from dll-reference alpha_ad5d55c0b9c252954023
-     delegated source dll-reference alpha_ad5d55c0b9c252954023 [3] delegated ./a.js from dll-reference alpha_ad5d55c0b9c252954023
-     delegated source dll-reference alpha_ad5d55c0b9c252954023 [8] delegated ../node_modules/module.js from dll-reference alpha_ad5d55c0b9c252954023
- [3] delegated ./a.js from dll-reference alpha_ad5d55c0b9c252954023 42 bytes {0} [built]
+ [2] external "alpha_fa162dabf9a5b5246e96" 42 bytes {0} [built]
+     [used exports unknown]
+     delegated source dll-reference alpha_fa162dabf9a5b5246e96 [1] delegated ./alpha.js from dll-reference alpha_fa162dabf9a5b5246e96
+     delegated source dll-reference alpha_fa162dabf9a5b5246e96 [3] delegated ./a.js from dll-reference alpha_fa162dabf9a5b5246e96
+     delegated source dll-reference alpha_fa162dabf9a5b5246e96 [8] delegated ../node_modules/module.js from dll-reference alpha_fa162dabf9a5b5246e96
+ [3] delegated ./a.js from dll-reference alpha_fa162dabf9a5b5246e96 42 bytes {0} [built]
+     [used exports unknown]
      cjs require ../dll/a [0] ./example.js 2:12-31
- [4] delegated ./beta.js from dll-reference beta_ad5d55c0b9c252954023 42 bytes {0} [built]
+ [4] delegated ./beta.js from dll-reference beta_fa162dabf9a5b5246e96 42 bytes {0} [built]
+     [used exports unknown]
      cjs require beta/beta [0] ./example.js 4:12-32
- [5] external "beta_ad5d55c0b9c252954023" 42 bytes {0} [built]
-     delegated source dll-reference beta_ad5d55c0b9c252954023 [4] delegated ./beta.js from dll-reference beta_ad5d55c0b9c252954023
-     delegated source dll-reference beta_ad5d55c0b9c252954023 [6] delegated ./b.js from dll-reference beta_ad5d55c0b9c252954023
-     delegated source dll-reference beta_ad5d55c0b9c252954023 [7] delegated ./c.jsx from dll-reference beta_ad5d55c0b9c252954023
- [6] delegated ./b.js from dll-reference beta_ad5d55c0b9c252954023 42 bytes {0} [built]
+ [5] external "beta_fa162dabf9a5b5246e96" 42 bytes {0} [built]
+     [used exports unknown]
+     delegated source dll-reference beta_fa162dabf9a5b5246e96 [4] delegated ./beta.js from dll-reference beta_fa162dabf9a5b5246e96
+     delegated source dll-reference beta_fa162dabf9a5b5246e96 [6] delegated ./b.js from dll-reference beta_fa162dabf9a5b5246e96
+     delegated source dll-reference beta_fa162dabf9a5b5246e96 [7] delegated ./c.jsx from dll-reference beta_fa162dabf9a5b5246e96
+ [6] delegated ./b.js from dll-reference beta_fa162dabf9a5b5246e96 42 bytes {0} [built]
+     [used exports unknown]
      cjs require beta/b [0] ./example.js 5:12-29
- [7] delegated ./c.jsx from dll-reference beta_ad5d55c0b9c252954023 42 bytes {0} [built]
+ [7] delegated ./c.jsx from dll-reference beta_fa162dabf9a5b5246e96 42 bytes {0} [built]
+     [used exports unknown]
      cjs require beta/c [0] ./example.js 6:12-29
- [8] delegated ../node_modules/module.js from dll-reference alpha_ad5d55c0b9c252954023 42 bytes {0} [built]
->>>>>>> 6934b981
+ [8] delegated ../node_modules/module.js from dll-reference alpha_fa162dabf9a5b5246e96 42 bytes {0} [built]
+     [used exports unknown]
      cjs require module [0] ./example.js 8:12-29
 ```
 
@@ -338,63 +249,32 @@
 
 ```
 Hash: 0a1b2c3d4e5f6a7b8c9d
-<<<<<<< HEAD
-Version: webpack 5.0.0-next
+Version: webpack 5.0.0-alpha.9
     Asset       Size  Chunks             Chunk Names
-output.js  677 bytes   {404}  [emitted]  main
+output.js  676 bytes   {404}  [emitted]  main
 Entrypoint main = output.js
 chunk {404} output.js (main) 541 bytes [entry] [rendered]
-    > .\example.js main
+    > ./example.js main
+ [142] delegated ./a.js from dll-reference alpha_fa162dabf9a5b5246e96 42 bytes {404} [built]
+       cjs require ../dll/a [275] ./example.js 2:12-31
+ [225] delegated ./alpha.js from dll-reference alpha_fa162dabf9a5b5246e96 42 bytes {404} [built]
+       cjs require ../dll/alpha [275] ./example.js 1:12-35
  [275] ./example.js 205 bytes {404} [built]
-       entry .\example.js main
- [298] delegated ./b.js from dll-reference beta_382bfbbbdad9425c171d 42 bytes {404} [built]
+       entry ./example.js main
+ [308] external "beta_fa162dabf9a5b5246e96" 42 bytes {404} [built]
+       delegated source dll-reference beta_fa162dabf9a5b5246e96 [873] delegated ./beta.js from dll-reference beta_fa162dabf9a5b5246e96
+       delegated source dll-reference beta_fa162dabf9a5b5246e96 [945] delegated ./c.jsx from dll-reference beta_fa162dabf9a5b5246e96
+       delegated source dll-reference beta_fa162dabf9a5b5246e96 [981] delegated ./b.js from dll-reference beta_fa162dabf9a5b5246e96
+ [355] delegated ../node_modules/module.js from dll-reference alpha_fa162dabf9a5b5246e96 42 bytes {404} [built]
+       cjs require module [275] ./example.js 8:12-29
+ [402] external "alpha_fa162dabf9a5b5246e96" 42 bytes {404} [built]
+       delegated source dll-reference alpha_fa162dabf9a5b5246e96 [142] delegated ./a.js from dll-reference alpha_fa162dabf9a5b5246e96
+       delegated source dll-reference alpha_fa162dabf9a5b5246e96 [225] delegated ./alpha.js from dll-reference alpha_fa162dabf9a5b5246e96
+       delegated source dll-reference alpha_fa162dabf9a5b5246e96 [355] delegated ../node_modules/module.js from dll-reference alpha_fa162dabf9a5b5246e96
+ [873] delegated ./beta.js from dll-reference beta_fa162dabf9a5b5246e96 42 bytes {404} [built]
+       cjs require beta/beta [275] ./example.js 4:12-32
+ [945] delegated ./c.jsx from dll-reference beta_fa162dabf9a5b5246e96 42 bytes {404} [built]
+       cjs require beta/c [275] ./example.js 6:12-29
+ [981] delegated ./b.js from dll-reference beta_fa162dabf9a5b5246e96 42 bytes {404} [built]
        cjs require beta/b [275] ./example.js 5:12-29
- [313] external "alpha_382bfbbbdad9425c171d" 42 bytes {404} [built]
-       delegated source dll-reference alpha_382bfbbbdad9425c171d [459] delegated ../node_modules/module.js from dll-reference alpha_382bfbbbdad9425c171d
-       delegated source dll-reference alpha_382bfbbbdad9425c171d [760] delegated ./alpha.js from dll-reference alpha_382bfbbbdad9425c171d
-       delegated source dll-reference alpha_382bfbbbdad9425c171d [771] delegated ./a.js from dll-reference alpha_382bfbbbdad9425c171d
- [459] delegated ../node_modules/module.js from dll-reference alpha_382bfbbbdad9425c171d 42 bytes {404} [built]
-       cjs require module [275] ./example.js 8:12-29
- [668] delegated ./c.jsx from dll-reference beta_382bfbbbdad9425c171d 42 bytes {404} [built]
-       cjs require beta/c [275] ./example.js 6:12-29
- [744] external "beta_382bfbbbdad9425c171d" 42 bytes {404} [built]
-       delegated source dll-reference beta_382bfbbbdad9425c171d [298] delegated ./b.js from dll-reference beta_382bfbbbdad9425c171d
-       delegated source dll-reference beta_382bfbbbdad9425c171d [668] delegated ./c.jsx from dll-reference beta_382bfbbbdad9425c171d
-       delegated source dll-reference beta_382bfbbbdad9425c171d [967] delegated ./beta.js from dll-reference beta_382bfbbbdad9425c171d
- [760] delegated ./alpha.js from dll-reference alpha_382bfbbbdad9425c171d 42 bytes {404} [built]
-       cjs require ../dll/alpha [275] ./example.js 1:12-35
- [771] delegated ./a.js from dll-reference alpha_382bfbbbdad9425c171d 42 bytes {404} [built]
-       cjs require ../dll/a [275] ./example.js 2:12-31
- [967] delegated ./beta.js from dll-reference beta_382bfbbbdad9425c171d 42 bytes {404} [built]
-       cjs require beta/beta [275] ./example.js 4:12-32
-=======
-Version: webpack 4.29.0
-    Asset      Size  Chunks             Chunk Names
-output.js  1.33 KiB       0  [emitted]  main
-Entrypoint main = output.js
-chunk    {0} output.js (main) 541 bytes [entry] [rendered]
-    > ./example.js main
- [0] external "alpha_ad5d55c0b9c252954023" 42 bytes {0} [built]
-     delegated source dll-reference alpha_ad5d55c0b9c252954023 [3] delegated ./alpha.js from dll-reference alpha_ad5d55c0b9c252954023
-     delegated source dll-reference alpha_ad5d55c0b9c252954023 [4] delegated ./a.js from dll-reference alpha_ad5d55c0b9c252954023
-     delegated source dll-reference alpha_ad5d55c0b9c252954023 [8] delegated ../node_modules/module.js from dll-reference alpha_ad5d55c0b9c252954023
- [1] external "beta_ad5d55c0b9c252954023" 42 bytes {0} [built]
-     delegated source dll-reference beta_ad5d55c0b9c252954023 [5] delegated ./beta.js from dll-reference beta_ad5d55c0b9c252954023
-     delegated source dll-reference beta_ad5d55c0b9c252954023 [6] delegated ./b.js from dll-reference beta_ad5d55c0b9c252954023
-     delegated source dll-reference beta_ad5d55c0b9c252954023 [7] delegated ./c.jsx from dll-reference beta_ad5d55c0b9c252954023
- [2] ./example.js 205 bytes {0} [built]
-     single entry ./example.js  main
- [3] delegated ./alpha.js from dll-reference alpha_ad5d55c0b9c252954023 42 bytes {0} [built]
-     cjs require ../dll/alpha [2] ./example.js 1:12-35
- [4] delegated ./a.js from dll-reference alpha_ad5d55c0b9c252954023 42 bytes {0} [built]
-     cjs require ../dll/a [2] ./example.js 2:12-31
- [5] delegated ./beta.js from dll-reference beta_ad5d55c0b9c252954023 42 bytes {0} [built]
-     cjs require beta/beta [2] ./example.js 4:12-32
- [6] delegated ./b.js from dll-reference beta_ad5d55c0b9c252954023 42 bytes {0} [built]
-     cjs require beta/b [2] ./example.js 5:12-29
- [7] delegated ./c.jsx from dll-reference beta_ad5d55c0b9c252954023 42 bytes {0} [built]
-     cjs require beta/c [2] ./example.js 6:12-29
- [8] delegated ../node_modules/module.js from dll-reference alpha_ad5d55c0b9c252954023 42 bytes {0} [built]
-     cjs require module [2] ./example.js 8:12-29
->>>>>>> 6934b981
 ```