--- conflicted
+++ resolved
@@ -193,11 +193,7 @@
 			expect(msg).toMatchInlineSnapshot(`
 "Invalid configuration object. Webpack has been initialised using a configuration object that does not match the API schema.
  - configuration has an unknown property 'postcss'. These properties are valid:
-<<<<<<< HEAD
-   object { amd?, bail?, cache?, context?, dependencies?, devServer?, devtool?, entry?, experiments?, externals?, loader?, mode?, module?, name?, node?, optimization?, output?, parallelism?, performance?, plugins?, profile?, recordsInputPath?, recordsOutputPath?, recordsPath?, resolve?, resolveLoader?, serve?, stats?, target?, watch?, watchOptions? }
-=======
-   object { amd?, bail?, cache?, context?, dependencies?, devServer?, devtool?, entry?, externals?, infrastructureLogging?, loader?, mode?, module?, name?, node?, optimization?, output?, parallelism?, performance?, plugins?, profile?, recordsInputPath?, recordsOutputPath?, recordsPath?, resolve?, resolveLoader?, serve?, stats?, target?, watch?, watchOptions? }
->>>>>>> 04b0d6b4
+   object { amd?, bail?, cache?, context?, dependencies?, devServer?, devtool?, entry?, experiments?, externals?, infrastructureLogging?, loader?, mode?, module?, name?, node?, optimization?, output?, parallelism?, performance?, plugins?, profile?, recordsInputPath?, recordsOutputPath?, recordsPath?, resolve?, resolveLoader?, serve?, stats?, target?, watch?, watchOptions? }
    For typos: please correct them.
    For loader options: webpack >= v2.0.0 no longer allows custom properties in configuration.
      Loaders should be updated to allow passing options via loader options in module.rules.
