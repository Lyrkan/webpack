/*
	MIT License http://www.opensource.org/licenses/mit-license.php
	Author Tobias Koppers @sokra
*/

"use strict";

const parseJson = require("json-parse-better-errors");
const asyncLib = require("neo-async");
const {
	SyncHook,
	SyncBailHook,
	AsyncParallelHook,
	AsyncSeriesHook
} = require("tapable");
const { SizeOnlySource } = require("webpack-sources");

const Cache = require("./Cache");
const Compilation = require("./Compilation");
const ConcurrentCompilationError = require("./ConcurrentCompilationError");
const ContextModuleFactory = require("./ContextModuleFactory");
const NormalModuleFactory = require("./NormalModuleFactory");
const RequestShortener = require("./RequestShortener");
const ResolverFactory = require("./ResolverFactory");
const Stats = require("./Stats");
const Watching = require("./Watching");
const { Logger } = require("./logging/Logger");
const { join, dirname, mkdirp } = require("./util/fs");
const { makePathsRelative } = require("./util/identifier");

/** @typedef {import("webpack-sources").Source} Source */
/** @typedef {import("../declarations/WebpackOptions").Entry} Entry */
/** @typedef {import("../declarations/WebpackOptions").OutputOptions} OutputOptions */
/** @typedef {import("../declarations/WebpackOptions").WatchOptions} WatchOptions */
/** @typedef {import("../declarations/WebpackOptions").WebpackOptions} WebpackOptions */
/** @typedef {import("../declarations/WebpackOptions").WebpackPluginInstance} WebpackPluginInstance */
/** @typedef {import("./Chunk")} Chunk */
/** @typedef {import("./FileSystemInfo").FileSystemInfoEntry} FileSystemInfoEntry */
/** @typedef {import("./Module")} Module */
/** @typedef {import("./util/fs").InputFileSystem} InputFileSystem */
/** @typedef {import("./util/fs").IntermediateFileSystem} IntermediateFileSystem */
/** @typedef {import("./util/fs").OutputFileSystem} OutputFileSystem */

/**
 * @typedef {Object} CompilationParams
 * @property {NormalModuleFactory} normalModuleFactory
 * @property {ContextModuleFactory} contextModuleFactory
 */

/**
 * @template T
 * @callback Callback
 * @param {Error=} err
 * @param {T=} result
 */

/**
 * @callback RunAsChildCallback
 * @param {Error=} err
 * @param {Chunk[]=} entries
 * @param {Compilation=} compilation
 */

/**
 * @typedef {Object} AssetEmittedInfo
 * @property {Buffer} content
 * @property {Source} source
 * @property {Compilation} compilation
 * @property {string} outputPath
 * @property {string} targetPath
 */

/**
 * @param {string[]} array an array
 * @returns {boolean} true, if the array is sorted
 */
const isSorted = array => {
	for (let i = 1; i < array.length; i++) {
		if (array[i - 1] > array[i]) return false;
	}
	return true;
};

/**
 * @param {Object} obj an object
 * @param {string[]} keys the keys of the object
 * @returns {Object} the object with properties sorted by property name
 */
const sortObject = (obj, keys) => {
	return keys.sort().reduce((o, k) => {
		o[k] = obj[k];
		return o;
	}, {});
};

class Compiler {
	/**
	 * @param {string} context the compilation path
	 */
	constructor(context) {
		this.hooks = Object.freeze({
			/** @type {SyncBailHook<[Compilation], boolean>} */
			shouldEmit: new SyncBailHook(["compilation"]),
			/** @type {AsyncSeriesHook<[Stats]>} */
			done: new AsyncSeriesHook(["stats"]),
			/** @type {SyncHook<[Stats]>} */
			afterDone: new SyncHook(["stats"]),
			/** @type {AsyncSeriesHook<[]>} */
			additionalPass: new AsyncSeriesHook([]),
			/** @type {AsyncSeriesHook<[Compiler]>} */
			beforeRun: new AsyncSeriesHook(["compiler"]),
			/** @type {AsyncSeriesHook<[Compiler]>} */
			run: new AsyncSeriesHook(["compiler"]),
			/** @type {AsyncSeriesHook<[Compilation]>} */
			emit: new AsyncSeriesHook(["compilation"]),
			/** @type {AsyncSeriesHook<[string, AssetEmittedInfo]>} */
			assetEmitted: new AsyncSeriesHook(["file", "info"]),
			/** @type {AsyncSeriesHook<[Compilation]>} */
			afterEmit: new AsyncSeriesHook(["compilation"]),

			/** @type {SyncHook<[Compilation, CompilationParams]>} */
			thisCompilation: new SyncHook(["compilation", "params"]),
			/** @type {SyncHook<[Compilation, CompilationParams]>} */
			compilation: new SyncHook(["compilation", "params"]),
			/** @type {SyncHook<[NormalModuleFactory]>} */
			normalModuleFactory: new SyncHook(["normalModuleFactory"]),
			/** @type {SyncHook<[ContextModuleFactory]>}  */
			contextModuleFactory: new SyncHook(["contextModulefactory"]),

			/** @type {AsyncSeriesHook<[CompilationParams]>} */
			beforeCompile: new AsyncSeriesHook(["params"]),
			/** @type {SyncHook<[CompilationParams]>} */
			compile: new SyncHook(["params"]),
			/** @type {AsyncParallelHook<[Compilation], Module>} */
			make: new AsyncParallelHook(["compilation"]),
			/** @type {AsyncSeriesHook<[Compilation]>} */
			afterCompile: new AsyncSeriesHook(["compilation"]),

			/** @type {AsyncSeriesHook<[Compiler]>} */
			watchRun: new AsyncSeriesHook(["compiler"]),
			/** @type {SyncHook<[Error]>} */
			failed: new SyncHook(["error"]),
			/** @type {SyncHook<[string, string]>} */
			invalid: new SyncHook(["filename", "changeTime"]),
			/** @type {SyncHook<[]>} */
			watchClose: new SyncHook([]),

			/** @type {SyncBailHook<[string, string, any[]], true>} */
			infrastructureLog: new SyncBailHook(["origin", "type", "args"]),

			// TODO the following hooks are weirdly located here
			// TODO move them for webpack 5
			/** @type {SyncHook<[]>} */
			environment: new SyncHook([]),
			/** @type {SyncHook<[]>} */
			afterEnvironment: new SyncHook([]),
			/** @type {SyncHook<[Compiler]>} */
			afterPlugins: new SyncHook(["compiler"]),
			/** @type {SyncHook<[Compiler]>} */
			afterResolvers: new SyncHook(["compiler"]),
			/** @type {SyncBailHook<[string, Entry], boolean>} */
			entryOption: new SyncBailHook(["context", "entry"])
		});

		/** @type {string=} */
		this.name = undefined;
		/** @type {Compilation=} */
		this.parentCompilation = undefined;
		/** @type {Compiler} */
		this.root = this;
		/** @type {string} */
		this.outputPath = "";

		/** @type {OutputFileSystem} */
		this.outputFileSystem = null;
		/** @type {IntermediateFileSystem} */
		this.intermediateFileSystem = null;
		/** @type {InputFileSystem} */
		this.inputFileSystem = null;
		this.watchFileSystem = null;

		/** @type {string|null} */
		this.recordsInputPath = null;
		/** @type {string|null} */
		this.recordsOutputPath = null;
		this.records = {};
		/** @type {Set<string>} */
		this.managedPaths = new Set();
		/** @type {Set<string>} */
		this.immutablePaths = new Set();
		/** @type {Set<string>} */
		this.removedFiles = new Set();
		/** @type {Map<string, FileSystemInfoEntry | null>} */
		this.fileTimestamps = new Map();
		/** @type {Map<string, FileSystemInfoEntry | null>} */
		this.contextTimestamps = new Map();
		/** @type {ResolverFactory} */
		this.resolverFactory = new ResolverFactory();

		this.infrastructureLogger = undefined;

		/** @type {WebpackOptions} */
		this.options = /** @type {WebpackOptions} */ ({});

		this.context = context;

		this.requestShortener = new RequestShortener(context);

		this.cache = new Cache();

		this.compilerPath = "";

		/** @type {boolean} */
		this.running = false;

		/** @type {boolean} */
		this.watchMode = false;

		/** @private @type {WeakMap<Source, { sizeOnlySource: SizeOnlySource, writtenTo: Map<string, number> }>} */
		this._assetEmittingSourceCache = new WeakMap();
		/** @private @type {Map<string, number>} */
		this._assetEmittingWrittenFiles = new Map();
	}

	/**
	 * @param {string | (function(): string)} name name of the logger, or function called once to get the logger name
	 * @returns {Logger} a logger with that name
	 */
	getInfrastructureLogger(name) {
		if (!name) {
			throw new TypeError(
				"Compiler.getInfrastructureLogger(name) called without a name"
			);
		}
		return new Logger((type, args) => {
			if (typeof name === "function") {
				name = name();
				if (!name) {
					throw new TypeError(
						"Compiler.getInfrastructureLogger(name) called with a function not returning a name"
					);
				}
			}
			if (this.hooks.infrastructureLog.call(name, type, args) === undefined) {
				if (this.infrastructureLogger !== undefined) {
					this.infrastructureLogger(name, type, args);
				}
			}
		});
	}

	/**
	 * @param {WatchOptions} watchOptions the watcher's options
	 * @param {Callback<Stats>} handler signals when the call finishes
	 * @returns {Watching} a compiler watcher
	 */
	watch(watchOptions, handler) {
		if (this.running) {
			return handler(new ConcurrentCompilationError());
		}

		this.running = true;
		this.watchMode = true;
		return new Watching(this, watchOptions, handler);
	}

	/**
	 * @param {Callback<Stats>} callback signals when the call finishes
	 * @returns {void}
	 */
	run(callback) {
		if (this.running) {
			return callback(new ConcurrentCompilationError());
		}

		let logger;

		const finalCallback = (err, stats) => {
			if (logger) logger.time("beginIdle");
			this.cache.beginIdle();
			if (logger) logger.timeEnd("beginIdle");
			this.running = false;
			if (err) {
				this.hooks.failed.call(err);
			}
			if (callback !== undefined) callback(err, stats);
			this.hooks.afterDone.call(stats);
		};

		const startTime = Date.now();

		this.running = true;

		const onCompiled = (err, compilation) => {
			if (err) return finalCallback(err);

			if (this.hooks.shouldEmit.call(compilation) === false) {
				const stats = new Stats(compilation);
				stats.startTime = startTime;
				stats.endTime = Date.now();
				this.hooks.done.callAsync(stats, err => {
					if (err) return finalCallback(err);
					return finalCallback(null, stats);
				});
				return;
			}

			process.nextTick(() => {
				logger = compilation.getLogger("webpack.Compiler");
				logger.time("emitAssets");
				this.emitAssets(compilation, err => {
					logger.timeEnd("emitAssets");
					if (err) return finalCallback(err);

					if (compilation.hooks.needAdditionalPass.call()) {
						compilation.needAdditionalPass = true;

						const stats = new Stats(compilation);
						stats.startTime = startTime;
						stats.endTime = Date.now();
						logger.time("done hook");
						this.hooks.done.callAsync(stats, err => {
							logger.timeEnd("done hook");
							if (err) return finalCallback(err);

							this.hooks.additionalPass.callAsync(err => {
								if (err) return finalCallback(err);
								this.compile(onCompiled);
							});
						});
						return;
					}

					logger.time("emitRecords");
					this.emitRecords(err => {
						logger.timeEnd("emitRecords");
						if (err) return finalCallback(err);

						const stats = new Stats(compilation);
						stats.startTime = startTime;
						stats.endTime = Date.now();
						logger.time("done hook");
						this.hooks.done.callAsync(stats, err => {
							logger.timeEnd("done hook");
							if (err) return finalCallback(err);
							return finalCallback(null, stats);
						});
					});
				});
			});
		};

		this.cache.endIdle(err => {
			if (err) return finalCallback(err);

			this.hooks.beforeRun.callAsync(this, err => {
				if (err) return finalCallback(err);

				this.hooks.run.callAsync(this, err => {
					if (err) return finalCallback(err);

					this.readRecords(err => {
						if (err) return finalCallback(err);

						this.compile(onCompiled);
					});
				});
			});
		});
	}

	/**
	 * @param {RunAsChildCallback} callback signals when the call finishes
	 * @returns {void}
	 */
	runAsChild(callback) {
		this.compile((err, compilation) => {
			if (err) return callback(err);

			this.parentCompilation.children.push(compilation);
			for (const { name, source, info } of compilation.getAssets()) {
				this.parentCompilation.emitAsset(name, source, info);
			}

			const entries = Array.from(
				compilation.entrypoints.values(),
				ep => ep.chunks
			).reduce((array, chunks) => {
				return array.concat(chunks);
			}, []);

			return callback(null, entries, compilation);
		});
	}

	purgeInputFileSystem() {
		if (this.inputFileSystem && this.inputFileSystem.purge) {
			this.inputFileSystem.purge();
		}
	}

	/**
	 * @param {Compilation} compilation the compilation
	 * @param {Callback<void>} callback signals when the assets are emitted
	 * @returns {void}
	 */
	emitAssets(compilation, callback) {
		let outputPath;

		const emitFiles = err => {
			if (err) return callback(err);

			asyncLib.forEachLimit(
				compilation.getAssets(),
				15,
				({ name: file, source }, callback) => {
					let targetFile = file;
					const queryStringIdx = targetFile.indexOf("?");
					if (queryStringIdx >= 0) {
						targetFile = targetFile.substr(0, queryStringIdx);
					}

					const writeOut = err => {
						if (err) return callback(err);
						const targetPath = join(
							this.outputFileSystem,
							outputPath,
							targetFile
						);

						// check if the target file has already been written by this Compiler
						const targetFileGeneration = this._assetEmittingWrittenFiles.get(
							targetPath
						);

<<<<<<< HEAD
						// create an cache entry for this Source if not already existing
						let cacheEntry = this._assetEmittingSourceCache.get(source);
						if (cacheEntry === undefined) {
							cacheEntry = {
								sizeOnlySource: undefined,
								writtenTo: new Map()
							};
							this._assetEmittingSourceCache.set(source, cacheEntry);
						}

						// if the target file has already been written
						if (targetFileGeneration !== undefined) {
							// check if the Source has been written to this target file
							const writtenGeneration = cacheEntry.writtenTo.get(targetPath);
							if (writtenGeneration === targetFileGeneration) {
								// if yes, we skip writing the file
								// as it's already there
								// (we assume one doesn't remove files while the Compiler is running)
								return callback();
=======
							// if the target file has already been written
							if (targetFileGeneration !== undefined) {
								// check if the Source has been written to this target file
								const writtenGeneration = cacheEntry.writtenTo.get(targetPath);
								if (writtenGeneration === targetFileGeneration) {
									// if yes, we skip writing the file
									// as it's already there
									// (we assume one doesn't remove files while the Compiler is running)

									compilation.updateAsset(file, cacheEntry.sizeOnlySource, {
										size: cacheEntry.sizeOnlySource.size()
									});

									return callback();
								}
							}

							// TODO webpack 5: if info.immutable check if file already exists in output
							// skip emitting if it's already there

							// get the binary (Buffer) content from the Source
							/** @type {Buffer} */
							let content;
							if (typeof source.buffer === "function") {
								content = source.buffer();
							} else {
								const bufferOrString = source.source();
								if (Buffer.isBuffer(bufferOrString)) {
									content = bufferOrString;
								} else {
									content = Buffer.from(bufferOrString, "utf8");
								}
>>>>>>> 9c6b3678
							}
						}

<<<<<<< HEAD
						// get the binary (Buffer) content from the Source
						/** @type {Buffer} */
						let content;
						if (typeof source.buffer === "function") {
							content = source.buffer();
=======
							// Create a replacement resource which only allows to ask for size
							// This allows to GC all memory allocated by the Source
							// (expect when the Source is stored in any other cache)
							cacheEntry.sizeOnlySource = new SizeOnlySource(content.length);
							compilation.updateAsset(file, cacheEntry.sizeOnlySource, {
								size: content.length
							});

							// Write the file to output file system
							this.outputFileSystem.writeFile(targetPath, content, err => {
								if (err) return callback(err);

								// information marker that the asset has been emitted
								compilation.emittedAssets.add(file);

								// cache the information that the Source has been written to that location
								const newGeneration =
									targetFileGeneration === undefined
										? 1
										: targetFileGeneration + 1;
								cacheEntry.writtenTo.set(targetPath, newGeneration);
								this._assetEmittingWrittenFiles.set(targetPath, newGeneration);
								this.hooks.assetEmitted.callAsync(file, content, callback);
							});
>>>>>>> 9c6b3678
						} else {
							const bufferOrString = source.source();
							if (Buffer.isBuffer(bufferOrString)) {
								content = bufferOrString;
							} else {
								content = Buffer.from(bufferOrString, "utf8");
							}
						}

						// Create a replacement resource which only allows to ask for size
						// This allows to GC all memory allocated by the Source
						// (expect when the Source is stored in any other cache)
						cacheEntry.sizeOnlySource = new SizeOnlySource(content.length);
						compilation.assets[file] = cacheEntry.sizeOnlySource;

						// Write the file to output file system
						this.outputFileSystem.writeFile(targetPath, content, err => {
							if (err) return callback(err);

							// information marker that the asset has been emitted
							compilation.emittedAssets.add(file);

							// cache the information that the Source has been written to that location
							const newGeneration =
								targetFileGeneration === undefined
									? 1
									: targetFileGeneration + 1;
							cacheEntry.writtenTo.set(targetPath, newGeneration);
							this._assetEmittingWrittenFiles.set(targetPath, newGeneration);
							this.hooks.assetEmitted.callAsync(
								file,
								{
									content,
									source,
									outputPath,
									compilation,
									targetPath
								},
								callback
							);
						});
					};

					if (targetFile.match(/\/|\\/)) {
						const fs = this.outputFileSystem;
						const dir = dirname(fs, join(fs, outputPath, targetFile));
						mkdirp(fs, dir, writeOut);
					} else {
						writeOut();
					}
				},
				err => {
					if (err) return callback(err);

					this.hooks.afterEmit.callAsync(compilation, err => {
						if (err) return callback(err);

						return callback();
					});
				}
			);
		};

		this.hooks.emit.callAsync(compilation, err => {
			if (err) return callback(err);
			outputPath = compilation.getPath(this.outputPath, {});
			mkdirp(this.outputFileSystem, outputPath, emitFiles);
		});
	}

	/**
	 * @param {Callback<void>} callback signals when the call finishes
	 * @returns {void}
	 */
	emitRecords(callback) {
		if (!this.recordsOutputPath) return callback();

		const writeFile = () => {
			this.outputFileSystem.writeFile(
				this.recordsOutputPath,
				JSON.stringify(
					this.records,
					(n, value) => {
						if (
							typeof value === "object" &&
							value !== null &&
							!Array.isArray(value)
						) {
							const keys = Object.keys(value);
							if (!isSorted(keys)) {
								return sortObject(value, keys);
							}
						}
						return value;
					},
					2
				),
				callback
			);
		};

		const recordsOutputPathDirectory = dirname(
			this.outputFileSystem,
			this.recordsOutputPath
		);
		if (!recordsOutputPathDirectory) {
			return writeFile();
		}
		mkdirp(this.outputFileSystem, recordsOutputPathDirectory, err => {
			if (err) return callback(err);
			writeFile();
		});
	}

	/**
	 * @param {Callback<void>} callback signals when the call finishes
	 * @returns {void}
	 */
	readRecords(callback) {
		if (!this.recordsInputPath) {
			this.records = {};
			return callback();
		}
		this.inputFileSystem.stat(this.recordsInputPath, err => {
			// It doesn't exist
			// We can ignore this.
			if (err) return callback();

			this.inputFileSystem.readFile(this.recordsInputPath, (err, content) => {
				if (err) return callback(err);

				try {
					this.records = parseJson(content.toString("utf-8"));
				} catch (e) {
					e.message = "Cannot parse records: " + e.message;
					return callback(e);
				}

				return callback();
			});
		});
	}

	/**
	 * @param {Compilation} compilation the compilation
	 * @param {string} compilerName the compiler's name
	 * @param {number} compilerIndex the compiler's index
	 * @param {OutputOptions} outputOptions the output options
	 * @param {WebpackPluginInstance[]} plugins the plugins to apply
	 * @returns {Compiler} a child compiler
	 */
	createChildCompiler(
		compilation,
		compilerName,
		compilerIndex,
		outputOptions,
		plugins
	) {
		const childCompiler = new Compiler(this.context);
		if (Array.isArray(plugins)) {
			for (const plugin of plugins) {
				plugin.apply(childCompiler);
			}
		}
		for (const name in this.hooks) {
			if (
				![
					"make",
					"compile",
					"emit",
					"afterEmit",
					"invalid",
					"done",
					"thisCompilation"
				].includes(name)
			) {
				if (childCompiler.hooks[name]) {
					childCompiler.hooks[name].taps = this.hooks[name].taps.slice();
				}
			}
		}
		childCompiler.name = compilerName;
		childCompiler.outputPath = this.outputPath;
		childCompiler.inputFileSystem = this.inputFileSystem;
		childCompiler.outputFileSystem = null;
		childCompiler.resolverFactory = this.resolverFactory;
		childCompiler.fileTimestamps = this.fileTimestamps;
		childCompiler.contextTimestamps = this.contextTimestamps;
		childCompiler.compilerPath =
			this.compilerPath + "/" + compilerName + compilerIndex;

		const relativeCompilerName = makePathsRelative(
			this.context,
			compilerName,
			this.root
		);
		if (!this.records[relativeCompilerName]) {
			this.records[relativeCompilerName] = [];
		}
		if (this.records[relativeCompilerName][compilerIndex]) {
			childCompiler.records = this.records[relativeCompilerName][compilerIndex];
		} else {
			this.records[relativeCompilerName].push((childCompiler.records = {}));
		}

		childCompiler.options = Object.create(this.options);
		childCompiler.options.output = Object.create(childCompiler.options.output);
		for (const name in outputOptions) {
			childCompiler.options.output[name] = outputOptions[name];
		}
		childCompiler.parentCompilation = compilation;
		childCompiler.root = this.root;

		compilation.hooks.childCompiler.call(
			childCompiler,
			compilerName,
			compilerIndex
		);

		return childCompiler;
	}

	isChild() {
		return !!this.parentCompilation;
	}

	createCompilation() {
		return new Compilation(this);
	}

	/**
	 * @param {CompilationParams} params the compilation parameters
	 * @returns {Compilation} the created compilation
	 */
	newCompilation(params) {
		const compilation = this.createCompilation();
		compilation.name = this.name;
		compilation.records = this.records;
		this.hooks.thisCompilation.call(compilation, params);
		this.hooks.compilation.call(compilation, params);
		return compilation;
	}

	createNormalModuleFactory() {
		const normalModuleFactory = new NormalModuleFactory({
			context: this.options.context,
			fs: this.inputFileSystem,
			resolverFactory: this.resolverFactory,
			options: this.options.module || {}
		});
		this.hooks.normalModuleFactory.call(normalModuleFactory);
		return normalModuleFactory;
	}

	createContextModuleFactory() {
		const contextModuleFactory = new ContextModuleFactory(this.resolverFactory);
		this.hooks.contextModuleFactory.call(contextModuleFactory);
		return contextModuleFactory;
	}

	newCompilationParams() {
		const params = {
			normalModuleFactory: this.createNormalModuleFactory(),
			contextModuleFactory: this.createContextModuleFactory()
		};
		return params;
	}

	/**
	 * @param {Callback<Compilation>} callback signals when the compilation finishes
	 * @returns {void}
	 */
	compile(callback) {
		const params = this.newCompilationParams();
		this.hooks.beforeCompile.callAsync(params, err => {
			if (err) return callback(err);

			this.hooks.compile.call(params);

			const compilation = this.newCompilation(params);

			const logger = compilation.getLogger("webpack.Compiler");

			logger.time("make hook");
			this.hooks.make.callAsync(compilation, err => {
				logger.timeEnd("make hook");
				if (err) return callback(err);

				process.nextTick(() => {
					logger.time("finish compilation");
					compilation.finish(err => {
						logger.timeEnd("finish compilation");
						if (err) return callback(err);

						logger.time("seal compilation");
						compilation.seal(err => {
							logger.timeEnd("seal compilation");
							if (err) return callback(err);

							logger.time("afterCompile hook");
							this.hooks.afterCompile.callAsync(compilation, err => {
								logger.timeEnd("afterCompile hook");
								if (err) return callback(err);

								return callback(null, compilation);
							});
						});
					});
				});
			});
		});
	}

	/**
	 * @param {Callback<void>} callback signals when the compiler closes
	 * @returns {void}
	 */
	close(callback) {
		this.cache.shutdown(callback);
	}
}

module.exports = Compiler;<|MERGE_RESOLUTION|>--- conflicted
+++ resolved
@@ -433,7 +433,6 @@
 							targetPath
 						);
 
-<<<<<<< HEAD
 						// create an cache entry for this Source if not already existing
 						let cacheEntry = this._assetEmittingSourceCache.get(source);
 						if (cacheEntry === undefined) {
@@ -452,76 +451,23 @@
 								// if yes, we skip writing the file
 								// as it's already there
 								// (we assume one doesn't remove files while the Compiler is running)
+
+								compilation.updateAsset(file, cacheEntry.sizeOnlySource, {
+									size: cacheEntry.sizeOnlySource.size()
+								});
+
 								return callback();
-=======
-							// if the target file has already been written
-							if (targetFileGeneration !== undefined) {
-								// check if the Source has been written to this target file
-								const writtenGeneration = cacheEntry.writtenTo.get(targetPath);
-								if (writtenGeneration === targetFileGeneration) {
-									// if yes, we skip writing the file
-									// as it's already there
-									// (we assume one doesn't remove files while the Compiler is running)
-
-									compilation.updateAsset(file, cacheEntry.sizeOnlySource, {
-										size: cacheEntry.sizeOnlySource.size()
-									});
-
-									return callback();
-								}
-							}
-
-							// TODO webpack 5: if info.immutable check if file already exists in output
-							// skip emitting if it's already there
-
-							// get the binary (Buffer) content from the Source
-							/** @type {Buffer} */
-							let content;
-							if (typeof source.buffer === "function") {
-								content = source.buffer();
-							} else {
-								const bufferOrString = source.source();
-								if (Buffer.isBuffer(bufferOrString)) {
-									content = bufferOrString;
-								} else {
-									content = Buffer.from(bufferOrString, "utf8");
-								}
->>>>>>> 9c6b3678
 							}
 						}
 
-<<<<<<< HEAD
+						// TODO webpack 5: if info.immutable check if file already exists in output
+						// skip emitting if it's already there
+
 						// get the binary (Buffer) content from the Source
 						/** @type {Buffer} */
 						let content;
 						if (typeof source.buffer === "function") {
 							content = source.buffer();
-=======
-							// Create a replacement resource which only allows to ask for size
-							// This allows to GC all memory allocated by the Source
-							// (expect when the Source is stored in any other cache)
-							cacheEntry.sizeOnlySource = new SizeOnlySource(content.length);
-							compilation.updateAsset(file, cacheEntry.sizeOnlySource, {
-								size: content.length
-							});
-
-							// Write the file to output file system
-							this.outputFileSystem.writeFile(targetPath, content, err => {
-								if (err) return callback(err);
-
-								// information marker that the asset has been emitted
-								compilation.emittedAssets.add(file);
-
-								// cache the information that the Source has been written to that location
-								const newGeneration =
-									targetFileGeneration === undefined
-										? 1
-										: targetFileGeneration + 1;
-								cacheEntry.writtenTo.set(targetPath, newGeneration);
-								this._assetEmittingWrittenFiles.set(targetPath, newGeneration);
-								this.hooks.assetEmitted.callAsync(file, content, callback);
-							});
->>>>>>> 9c6b3678
 						} else {
 							const bufferOrString = source.source();
 							if (Buffer.isBuffer(bufferOrString)) {
@@ -535,7 +481,9 @@
 						// This allows to GC all memory allocated by the Source
 						// (expect when the Source is stored in any other cache)
 						cacheEntry.sizeOnlySource = new SizeOnlySource(content.length);
-						compilation.assets[file] = cacheEntry.sizeOnlySource;
+						compilation.updateAsset(file, cacheEntry.sizeOnlySource, {
+							size: content.length
+						});
 
 						// Write the file to output file system
 						this.outputFileSystem.writeFile(targetPath, content, err => {
