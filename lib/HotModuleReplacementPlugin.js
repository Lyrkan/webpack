--- conflicted
+++ resolved
@@ -193,22 +193,10 @@
 		compiler.hooks.compilation.tap(
 			"HotModuleReplacementPlugin",
 			(compilation, { normalModuleFactory }) => {
-<<<<<<< HEAD
-=======
 				// This applies the HMR plugin only to the targeted compiler
 				// It should not affect child compilations
 				if (compilation.compiler !== compiler) return;
 
-				const hotUpdateChunkTemplate = compilation.hotUpdateChunkTemplate;
-				if (!hotUpdateChunkTemplate) return;
-
-				compilation.dependencyFactories.set(ConstDependency, new NullFactory());
-				compilation.dependencyTemplates.set(
-					ConstDependency,
-					new ConstDependency.Template()
-				);
-
->>>>>>> b58560cf
 				compilation.dependencyFactories.set(
 					ModuleHotAcceptDependency,
 					normalModuleFactory
