--- conflicted
+++ resolved
@@ -12,12 +12,8 @@
 /** @typedef {import("./ModuleReason")} ModuleReason */
 /** @typedef {import("./Dependency").DependencyLocation} DependencyLocation */
 
-<<<<<<< HEAD
 /** @typedef {{id: number}} HasId */
 /** @typedef {{module: Module, loc: DependencyLocation, request: string}} OriginRecord */
-=======
-/** @typedef {{module: Module, loc: TODO, request: string}} OriginRecord */
->>>>>>> 0d4c87fc
 /** @typedef {string|{name: string}} ChunkGroupOptions */
 
 let debugId = 5000;
