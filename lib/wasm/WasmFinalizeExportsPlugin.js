--- conflicted
+++ resolved
@@ -60,16 +60,10 @@
 												// 4. error
 												/** @type {TODO} */
 												const error = new UnsupportedWebAssemblyFeatureError(
-<<<<<<< HEAD
-													`Export "${name}" with ${
-														jsIncompatibleExports[name]
-													} can only be used for direct wasm to wasm dependencies\n` +
+													`Export "${name}" with ${jsIncompatibleExports[name]} can only be used for direct wasm to wasm dependencies\n` +
 														`It's used from ${connection.originModule.readableIdentifier(
 															compilation.requestShortener
 														)} at ${formatLocation(connection.dependency.loc)}.`
-=======
-													`Export "${name}" with ${jsIncompatibleExports[name]} can only be used for direct wasm to wasm dependencies`
->>>>>>> 34c86675
 												);
 												error.module = module;
 												compilation.errors.push(error);
