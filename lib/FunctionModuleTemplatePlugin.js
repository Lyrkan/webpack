--- conflicted
+++ resolved
@@ -31,11 +31,7 @@
 				if(Array.isArray(module.providedExports))
 					source.add("/*! exports provided: " + module.providedExports.join(", ") + " */\n");
 				else if(module.providedExports)
-<<<<<<< HEAD
-					source.add("/*! unknown exports provided */\n");
-=======
-					source.add("/* no static exports found */\n");
->>>>>>> 4901312a
+					source.add("/*! no static exports found */\n");
 				if(Array.isArray(module.usedExports))
 					source.add("/*! exports used: " + module.usedExports.join(", ") + " */\n");
 				else if(module.usedExports)
